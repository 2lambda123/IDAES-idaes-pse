##############################################################################
# Institute for the Design of Advanced Energy Systems Process Systems
# Engineering Framework (IDAES PSE Framework) Copyright (c) 2018-2019, by the
# software owners: The Regents of the University of California, through
# Lawrence Berkeley National Laboratory,  National Technology & Engineering
# Solutions of Sandia, LLC, Carnegie Mellon University, West Virginia
# University Research Corporation, et al. All rights reserved.
#
# Please see the files COPYRIGHT.txt and LICENSE.txt for full copyright and
# license information, respectively. Both files are also available online
# at the URL "https://github.com/IDAES/idaes-pse".
##############################################################################
"""
Tests for config utility methods.

Author: Andrew Lee
"""
import pytest
from pyomo.environ import ConcreteModel, Set
from pyomo.dae import ContinuousSet
from pyomo.network import Port
from idaes.core import (declare_process_block_class,
                        PhysicalParameterBlock,
                        StateBlock,
                        StateBlockData,
                        ReactionParameterBlock,
                        useDefault)
from idaes.core.util.config import (is_physical_parameter_block,
                                    is_reaction_parameter_block,
                                    is_state_block,
                                    list_of_floats,
                                    list_of_strings,
                                    is_port,
<<<<<<< HEAD
                                    is_time_domain)
=======
                                    is_time_domain,
                                    is_transformation_method,
                                    is_transformation_scheme)
>>>>>>> 9e4e8c8a
from idaes.core.util.exceptions import ConfigurationError


@declare_process_block_class("ParameterBlock")
class _ParameterBlock(PhysicalParameterBlock):
    def build(self):
        pass


def test_is_physical_parameter_block_passes():
    # Make an instance of a Parameter Block
    p = ParameterBlock()

    # Check that is_physical_parameter_block returns the ParameterBlock
    assert p == is_physical_parameter_block(p)


def test_is_physical_parameter_block_useDefault():
    assert useDefault == is_physical_parameter_block(useDefault)


def test_is_physical_parameter_block_fails():
    # Test that is_physical_parameter_block returns ConfigurationError with
    # wrong input
    m = ConcreteModel()

    with pytest.raises(ConfigurationError):
        is_physical_parameter_block(m)  # Non Parameter Block Pyomo object
    with pytest.raises(ConfigurationError):
        is_physical_parameter_block("foo")  # str
    with pytest.raises(ConfigurationError):
        is_physical_parameter_block(1)  # int


@declare_process_block_class("RParameterBlock")
class _RParameterBlock(ReactionParameterBlock):
    def build(self):
        pass


def test_is_reaction_parameter_block_passes():
    # Make an instance of a Parameter Block
    r = RParameterBlock()

    # Check that is_reaction_parameter_block returns the ReactionParameterBlock
    assert r == is_reaction_parameter_block(r)


def test_is_reaction_parameter_block_useDefault():
    # No useDefault option for is_reaction_parameter_block
    with pytest.raises(ConfigurationError):
        is_reaction_parameter_block(useDefault)


def test_is_reaction_parameter_block_fails():
    # Test that is_reaction_parameter_block returns ConfigurationError with
    # wrong input
    m = ConcreteModel()

    with pytest.raises(ConfigurationError):
        is_reaction_parameter_block(m)  # Non Parameter Block Pyomo object
    with pytest.raises(ConfigurationError):
        is_reaction_parameter_block("foo")  # str
    with pytest.raises(ConfigurationError):
        is_reaction_parameter_block(1)  # int


@declare_process_block_class("TestStateBlock", block_class=StateBlock)
class StateTestBlockData(StateBlockData):
    def build(self):
        pass


def test_is_state_block_passes():
    # Make an instance of a TestStateBlock
    s = TestStateBlock()

    # Check that is_state_block returns the TestStateBlock
    assert s == is_state_block(s)


def test_is_state_block_fails():
    # Test that is_state_block returns ConfigurationError with wrong input
    m = ConcreteModel()

    with pytest.raises(ConfigurationError):
        is_state_block(m)  # Non Parameter Block Pyomo object
    with pytest.raises(ConfigurationError):
        is_state_block("foo")  # str
    with pytest.raises(ConfigurationError):
        is_state_block(1)  # int


def test_list_of_strings():
    # Test list_of_strings=returns correctly
    assert list_of_strings(1) == ['1']  # int
    assert list_of_strings([1, 2, 3]) == ['1', '2', '3']  # list of ints
    assert list_of_strings(1.0) == ['1.0']  # float
    # list of floats
    assert list_of_strings([1.0, 2.0, 3.0]) == ['1.0', '2.0', '3.0']
    assert list_of_strings("foo") == ["foo"]  # str
    assert list_of_strings(["foo", "bar"]) == ["foo", "bar"]  # list of strs


def test_list_of_strings_errors():
    # Test that list_of_strings fails correctly
    with pytest.raises(ConfigurationError):
        list_of_strings({"foo": "bar"})  # dict


def test_list_of_floats():
    # Test list_of_floats returns correctly
    assert list_of_floats(1) == [1.0]  # int
    assert list_of_floats([1, 2, 3]) == [1.0, 2.0, 3.0]  # list of ints
    assert list_of_floats(1.0) == [1.0]  # float
    assert list_of_floats([1.0, 2.0, 3.0]) == [1.0, 2.0, 3.0]  # list of floats


def test_list_of_floats_errors():
    # Test that list_of_floats fails correctly
    with pytest.raises(ValueError):
        list_of_floats("foo")  # str
    with pytest.raises(ValueError):
        list_of_floats(["foo", "bar"])  # list of strs
    with pytest.raises(ValueError):
        list_of_floats({"foo": "bar"})  # dict


def test_is_port():
    # Test that is_port passes a valid port
    m = ConcreteModel()
    m.c = Port()
    assert isinstance(is_port(m.c), Port)


def test_is_port_errors():
    # Test that is_port returns errors when not given a Port
    with pytest.raises(ConfigurationError):
        is_port("foo")  # str
    with pytest.raises(ConfigurationError):
        is_port(["foo", "bar"])  # list of strs
    with pytest.raises(ConfigurationError):
        is_port({"foo": "bar"})  # dict
    with pytest.raises(ConfigurationError):
        is_port(1.0)  # float
    with pytest.raises(ConfigurationError):
        is_port(1)  # int


def test_is_time_domain():
    # Test that is_time_domain accepts Sets and ContinuousSets
    m = ConcreteModel()
<<<<<<< HEAD

=======
    
>>>>>>> 9e4e8c8a
    m.s = Set(initialize=[1, 2, 3, 4])
    m.cs = ContinuousSet(bounds=[0, 1])

    assert isinstance(is_time_domain(m.s), Set)
    assert isinstance(is_time_domain(m.cs), ContinuousSet)
<<<<<<< HEAD


def test_is_time_domain_errors():
    # Test that is_time_domain returns errors when not Set or ContinuousSet
=======
    

def test_is_time_domain_errors():
    # Test that is_time_domain returns errors wehn not Set or ContinuousSet
>>>>>>> 9e4e8c8a
    with pytest.raises(ConfigurationError):
        assert is_time_domain("foo")
    with pytest.raises(ConfigurationError):
        assert is_time_domain(["foo", "bar"])
    with pytest.raises(ConfigurationError):
        assert is_time_domain(("foo", "bar"))
    with pytest.raises(ConfigurationError):
        assert is_time_domain({"foo": "bar"})
    with pytest.raises(ConfigurationError):
        assert is_time_domain(1)
    with pytest.raises(ConfigurationError):
<<<<<<< HEAD
        assert is_time_domain(1.0)
=======
        assert is_time_domain(1.0)


def test_is_transformation_method():
    assert is_transformation_method("dae.finite_difference") == \
        "dae.finite_difference"

    assert is_transformation_method("dae.collocation") == \
        "dae.collocation"

    with pytest.raises(ConfigurationError):
        is_transformation_method("dea.finite_difference")


def test_is_transformation_scheme():
    assert is_transformation_scheme("BACKWARD") == "BACKWARD"
    assert is_transformation_scheme("FORWARD") == "FORWARD"
    assert is_transformation_scheme("LAGRANGE-RADAU") == "LAGRANGE-RADAU"
    assert is_transformation_scheme("LAGRANGE-LEGENDRE") == "LAGRANGE-LEGENDRE"

    with pytest.raises(ConfigurationError):
        is_transformation_scheme("foo")
>>>>>>> 9e4e8c8a
<|MERGE_RESOLUTION|>--- conflicted
+++ resolved
@@ -31,13 +31,9 @@
                                     list_of_floats,
                                     list_of_strings,
                                     is_port,
-<<<<<<< HEAD
-                                    is_time_domain)
-=======
                                     is_time_domain,
                                     is_transformation_method,
                                     is_transformation_scheme)
->>>>>>> 9e4e8c8a
 from idaes.core.util.exceptions import ConfigurationError
 
 
@@ -190,27 +186,17 @@
 def test_is_time_domain():
     # Test that is_time_domain accepts Sets and ContinuousSets
     m = ConcreteModel()
-<<<<<<< HEAD
-
-=======
-    
->>>>>>> 9e4e8c8a
+
     m.s = Set(initialize=[1, 2, 3, 4])
     m.cs = ContinuousSet(bounds=[0, 1])
 
     assert isinstance(is_time_domain(m.s), Set)
     assert isinstance(is_time_domain(m.cs), ContinuousSet)
-<<<<<<< HEAD
 
 
 def test_is_time_domain_errors():
     # Test that is_time_domain returns errors when not Set or ContinuousSet
-=======
-    
-
-def test_is_time_domain_errors():
-    # Test that is_time_domain returns errors wehn not Set or ContinuousSet
->>>>>>> 9e4e8c8a
+
     with pytest.raises(ConfigurationError):
         assert is_time_domain("foo")
     with pytest.raises(ConfigurationError):
@@ -222,9 +208,6 @@
     with pytest.raises(ConfigurationError):
         assert is_time_domain(1)
     with pytest.raises(ConfigurationError):
-<<<<<<< HEAD
-        assert is_time_domain(1.0)
-=======
         assert is_time_domain(1.0)
 
 
@@ -246,5 +229,4 @@
     assert is_transformation_scheme("LAGRANGE-LEGENDRE") == "LAGRANGE-LEGENDRE"
 
     with pytest.raises(ConfigurationError):
-        is_transformation_scheme("foo")
->>>>>>> 9e4e8c8a
+        is_transformation_scheme("foo")