--- conflicted
+++ resolved
@@ -385,78 +385,8 @@
         def transfer_term(b, t, p, j):
             return (b.mass_transfer_term[t, p, j] if has_mass_transfer else 0)
 
-<<<<<<< HEAD
-        def user_term_mol(b, t, p, j):
-            if custom_molar_term is not None:
-                flow_basis = b.properties_out[t].get_material_flow_basis()
-                if flow_basis == MaterialFlowBasis.molar:
-                    return custom_molar_term(t, p, j)
-                elif flow_basis == MaterialFlowBasis.mass:
-                    try:
-                        return (custom_molar_term(t, p, j) *
-                                b.properties_out[t].mw[j])
-                    except AttributeError:
-                        raise PropertyNotSupportedError(
-                                "{} property package does not support "
-                                "molecular weight (mw), which is required for "
-                                "using custom terms in material balances."
-                                .format(self.name))
-                else:
-                    raise ConfigurationError(
-                            "{} contained a custom_molar_term argument, but "
-                            "the property package used an undefined basis "
-                            "(MaterialFlowBasis.other). Custom terms can "
-                            "only be used when the property package declares "
-                            "a molar or mass flow basis.".format(self.name))
-            else:
-                return 0
-
-        def user_term_mass(b, t, p, j):
-            if custom_mass_term is not None:
-                flow_basis = b.properties_out[t].get_material_flow_basis()
-                if flow_basis == MaterialFlowBasis.mass:
-                    return custom_mass_term(t, p, j)
-                elif flow_basis == MaterialFlowBasis.molar:
-                    try:
-                        return (custom_mass_term(t, p, j) /
-                                b.properties_out[t].mw[j])
-                    except AttributeError:
-                        raise PropertyNotSupportedError(
-                                "{} property package does not support "
-                                "molecular weight (mw), which is required for "
-                                "using custom terms in material balances."
-                                .format(self.name))
-                else:
-                    raise ConfigurationError(
-                            "{} contained a custom_mass_term argument, but "
-                            "the property package used an undefined basis "
-                            "(MaterialFlowBasis.other). Custom terms can "
-                            "only be used when the property package declares "
-                            "a molar or mass flow basis.".format(self.name))
-            else:
-                return 0
-
-        # Add component balances
-        @self.Constraint(self.flowsheet().config.time,
-                         pc_set,
-                         doc="Material balances")
-        def material_balances(b, t, p, j):
-            if j in phase_component_list[p]:
-                return accumulation_term(b, t, p, j) == (
-                        b.properties_in[t].get_material_flow_terms(p, j) -
-                        b.properties_out[t].get_material_flow_terms(p, j) +
-                        kinetic_term(b, t, p, j) *
-                        b._rxn_rate_conv(t, j, has_rate_reactions) +
-                        equilibrium_term(b, t, p, j) +
-                        phase_equilibrium_term(b, t, p, j) +
-                        transfer_term(b, t, p, j) +
-                        user_term_mol(b, t, p, j) + user_term_mass(b, t, p, j))
-            else:
-                return Constraint.Skip
-=======
         # TODO: Need to set material_holdup = 0 for non-present component-phase
         # pairs. Not ideal, but needed to close DoF. Is there a better way?
->>>>>>> a536468c
 
         # Material Holdup
         if has_holdup:
@@ -483,8 +413,7 @@
                         .format(units['holdup'], units['time']))
 
             @self.Constraint(self.flowsheet().config.time,
-                             self.config.property_package.phase_list,
-                             self.config.property_package.component_list,
+                             pc_set,
                              doc="Kinetic reaction stoichiometry constraint")
             def rate_reaction_stoichiometry_constraint(b, t, p, j):
                 if j in phase_component_list[p]:
@@ -508,8 +437,7 @@
                         .format(units['holdup'], units['time']))
 
             @self.Constraint(self.flowsheet().config.time,
-                             self.config.property_package.phase_list,
-                             self.config.property_package.component_list,
+                             pc_set,
                              doc="Equilibrium reaction stoichiometry")
             def equilibrium_reaction_stoichiometry_constraint(b, t, p, j):
                 if j in phase_component_list[p]:
@@ -575,8 +503,7 @@
                     return 0
 
             @self.Constraint(self.flowsheet().config.time,
-                             self.config.property_package.phase_list,
-                             self.config.property_package.component_list,
+                             pc_set,
                              doc="Material balances")
             def material_balances(b, t, p, j):
                 if j in phase_component_list[p]:
@@ -592,6 +519,7 @@
                             user_term_mass(b, t, p, j))
                 else:
                     return Constraint.Skip
+
         elif balance_type == MaterialBalanceType.componentTotal:
             def user_term_mol(b, t, j):
                 if custom_molar_term is not None:
@@ -746,285 +674,6 @@
         Returns:
             Constraint object representing material balances
         """
-<<<<<<< HEAD
-        # Get dynamic and holdup flags from config block
-        dynamic = self.config.dynamic
-        has_holdup = self.config.has_holdup
-
-        # Check that reaction block exists if required
-        if has_rate_reactions or has_equilibrium_reactions:
-            try:
-                rblock = self.reactions
-            except AttributeError:
-                raise ConfigurationError(
-                        "{} does not contain a Reaction Block, but material "
-                        "balances have been set to contain reaction terms. "
-                        "Please construct a reaction block before adding "
-                        "balance equations.".format(self.name))
-
-        if has_equilibrium_reactions:
-            # Check that reaction block is set to calculate equilibrium
-            for t in self.flowsheet().config.time:
-                if self.reactions[t].config.has_equilibrium is False:
-                    raise ConfigurationError(
-                            "{} material balance was set to include "
-                            "equilibrium reactions, however the associated "
-                            "ReactionBlock was not set to include equilibrium "
-                            "constraints (has_equilibrium_reactions=False). "
-                            "Please correct your configuration arguments."
-                            .format(self.name))
-
-        if has_phase_equilibrium:
-            # Check that state blocks are set to calculate equilibrium
-            for t in self.flowsheet().config.time:
-                if not self.properties_out[t].config.has_phase_equilibrium:
-                    raise ConfigurationError(
-                            "{} material balance was set to include phase "
-                            "equilibrium, however the associated outlet "
-                            "StateBlock was not set to include equilibrium "
-                            "constraints (has_phase_equilibrium=False). Please"
-                            " correct your configuration arguments."
-                            .format(self.name))
-                if not self.properties_in[t].config.has_phase_equilibrium:
-                    raise ConfigurationError(
-                            "{} material balance was set to include phase "
-                            "equilibrium, however the associated inlet "
-                            "StateBlock was not set to include equilibrium "
-                            "constraints (has_phase_equilibrium=False). Please"
-                            " correct your configuration arguments."
-                            .format(self.name))
-
-        # Get units from property package
-        units = {}
-        for u in ['length', 'holdup', 'amount', 'time']:
-            try:
-                units[u] = \
-                   self.config.property_package.get_metadata().default_units[u]
-            except KeyError:
-                units[u] = '-'
-
-        # Test for components that must exist prior to calling this method
-        if has_holdup:
-            if not hasattr(self, "volume"):
-                raise ConfigurationError(
-                        "{} control volume must have volume defined to have "
-                        "holdup and/or rate reaction terms. Please call the "
-                        "add_geometry method before adding balance equations."
-                        .format(self.name))
-
-        # Get phase component set and lists
-        pc_set = self.config.property_package.get_phase_component_set()
-        phase_component_list = self._get_phase_comp_list()
-
-        # Material holdup and accumulation
-        if has_holdup:
-            self.material_holdup = Var(
-                    self.flowsheet().config.time,
-                    pc_set,
-                    domain=Reals,
-                    initialize=0.0,
-                    doc="Material holdup in unit [{}]".format(units['holdup']))
-        if dynamic:
-            self.material_accumulation = DerivativeVar(
-                    self.material_holdup,
-                    wrt=self.flowsheet().config.time,
-                    doc="Material accumulation in unit [{}/{}]"
-                        .format(units['holdup'], units['time']))
-
-        # Create material balance terms as required
-        # Kinetic reaction generation
-        if has_rate_reactions:
-            if not hasattr(self.config.reaction_package, "rate_reaction_idx"):
-                raise PropertyNotSupportedError(
-                    "{} Reaction package does not contain a list of rate "
-                    "reactions (rate_reaction_idx), thus does not support "
-                    "rate-based reactions.".format(self.name))
-            self.rate_reaction_generation = Var(
-                self.flowsheet().config.time,
-                pc_set,
-                domain=Reals,
-                initialize=0.0,
-                doc="Amount of component generated in "
-                    "unit by kinetic reactions [{}/{}]"
-                    .format(units['holdup'], units['time']))
-
-        # Equilibrium reaction generation
-        if has_equilibrium_reactions:
-            if not hasattr(self.config.reaction_package,
-                           "equilibrium_reaction_idx"):
-                raise PropertyNotSupportedError(
-                    "{} Reaction package does not contain a list of "
-                    "equilibrium reactions (equilibrium_reaction_idx), thus "
-                    "does not support equilibrium-based reactions."
-                    .format(self.name))
-            self.equilibrium_reaction_generation = Var(
-                self.flowsheet().config.time,
-                pc_set,
-                domain=Reals,
-                initialize=0.0,
-                doc="Amount of component generated in unit "
-                    "by equilibrium reactions [{}/{}]"
-                    .format(units['holdup'], units['time']))
-
-        # Material transfer term
-        if has_mass_transfer:
-            self.mass_transfer_term = Var(
-                        self.flowsheet().config.time,
-                        pc_set,
-                        domain=Reals,
-                        initialize=0.0,
-                        doc="Component material transfer into unit [{}/{}]"
-                            .format(units['holdup'], units['time']))
-
-        # Create rules to substitute material balance terms
-        # Accumulation term
-        def accumulation_term(b, t, p, j):
-            return b.material_accumulation[t, p, j] if dynamic else 0
-
-        def kinetic_term(b, t, p, j):
-            return (b.rate_reaction_generation[t, p, j] if has_rate_reactions
-                    else 0)
-
-        def equilibrium_term(b, t, p, j):
-            return (b.equilibrium_reaction_generation[t, p, j]
-                    if has_equilibrium_reactions else 0)
-
-        def transfer_term(b, t, p, j):
-            return (b.mass_transfer_term[t, p, j] if has_mass_transfer else 0)
-
-        def user_term_mol(b, t, j):
-            if custom_molar_term is not None:
-                flow_basis = b.properties_out[t].get_material_flow_basis()
-                if flow_basis == MaterialFlowBasis.molar:
-                    return custom_molar_term(t, j)
-                elif flow_basis == MaterialFlowBasis.mass:
-                    try:
-                        return (custom_molar_term(t, j) *
-                                b.properties_out[t].mw[j])
-                    except AttributeError:
-                        raise PropertyNotSupportedError(
-                                "{} property package does not support "
-                                "molecular weight (mw), which is required for "
-                                "using custom terms in material balances."
-                                .format(self.name))
-                else:
-                    raise ConfigurationError(
-                            "{} contained a custom_molar_term argument, but "
-                            "the property package used an undefined basis "
-                            "(MaterialFlowBasis.other). Custom terms can "
-                            "only be used when the property package declares "
-                            "a molar or mass flow basis.".format(self.name))
-            else:
-                return 0
-
-        def user_term_mass(b, t, j):
-            if custom_mass_term is not None:
-                flow_basis = b.properties_out[t].get_material_flow_basis()
-                if flow_basis == MaterialFlowBasis.mass:
-                    return custom_mass_term(t, j)
-                elif flow_basis == MaterialFlowBasis.molar:
-                    try:
-                        return (custom_mass_term(t, j) /
-                                b.properties_out[t].mw[j])
-                    except AttributeError:
-                        raise PropertyNotSupportedError(
-                                "{} property package does not support "
-                                "molecular weight (mw), which is required for "
-                                "using custom terms in material balances."
-                                .format(self.name))
-                else:
-                    raise ConfigurationError(
-                            "{} contained a custom_mass_term argument, but "
-                            "the property package used an undefined basis "
-                            "(MaterialFlowBasis.other). Custom terms can "
-                            "only be used when the property package declares "
-                            "a molar or mass flow basis.".format(self.name))
-            else:
-                return 0
-
-        # Add component balances
-        @self.Constraint(self.flowsheet().config.time,
-                         self.config.property_package.component_list,
-                         doc="Material balances")
-        def material_balances(b, t, j):
-            cplist = []
-            for p in self.config.property_package.phase_list:
-                if j in phase_component_list[p]:
-                    cplist.append(p)
-            return (
-                sum(accumulation_term(b, t, p, j) for p in cplist) ==
-                sum(b.properties_in[t].get_material_flow_terms(p, j)
-                    for p in cplist) -
-                sum(b.properties_out[t].get_material_flow_terms(p, j)
-                    for p in cplist) +
-                sum(kinetic_term(b, t, p, j) for p in cplist) *
-                b._rxn_rate_conv(t, j, has_rate_reactions) +
-                sum(equilibrium_term(b, t, p, j) for p in cplist) +
-                sum(transfer_term(b, t, p, j) for p in cplist) +
-                user_term_mol(b, t, j) + user_term_mass(b, t, j))
-
-        # Material Holdup
-        if has_holdup:
-            if not hasattr(self, "phase_fraction"):
-                self._add_phase_fractions()
-
-            @self.Constraint(self.flowsheet().config.time,
-                             pc_set,
-                             doc="Material holdup calculations")
-            def material_holdup_calculation(b, t, p, j):
-                if j in phase_component_list[p]:
-                    return b.material_holdup[t, p, j] == (
-                          b.volume[t]*self.phase_fraction[t, p] *
-                          b.properties_out[t].get_material_density_terms(p, j))
-
-        if has_rate_reactions:
-            # Add extents of reaction and stoichiometric constraints
-            self.rate_reaction_extent = Var(
-                    self.flowsheet().config.time,
-                    self.config.reaction_package.rate_reaction_idx,
-                    domain=Reals,
-                    initialize=0.0,
-                    doc="Extent of kinetic reactions[{}/{}]"
-                        .format(units['holdup'], units['time']))
-
-            @self.Constraint(self.flowsheet().config.time,
-                             pc_set,
-                             doc="Kinetic reaction stoichiometry constraint")
-            def rate_reaction_stoichiometry_constraint(b, t, p, j):
-                if j in phase_component_list[p]:
-                    rparam = rblock[t]._params
-                    return b.rate_reaction_generation[t, p, j] == (
-                        sum(rparam.rate_reaction_stoichiometry[r, p, j] *
-                            b.rate_reaction_extent[t, r]
-                            for r in b.config.
-                            reaction_package.rate_reaction_idx))
-                else:
-                    return Constraint.Skip
-
-        if has_equilibrium_reactions:
-            # Add extents of reaction and stoichiometric constraints
-            self.equilibrium_reaction_extent = Var(
-                    self.flowsheet().config.time,
-                    self.config.reaction_package.equilibrium_reaction_idx,
-                    domain=Reals,
-                    initialize=0.0,
-                    doc="Extent of equilibrium reactions[{}/{}]"
-                        .format(units['holdup'], units['time']))
-
-            @self.Constraint(self.flowsheet().config.time,
-                             pc_set,
-                             doc="Equilibrium reaction stoichiometry")
-            def equilibrium_reaction_stoichiometry_constraint(b, t, p, j):
-                if j in phase_component_list[p]:
-                    return b.equilibrium_reaction_generation[t, p, j] == (
-                            sum(rblock[t]._params.
-                                equilibrium_reaction_stoichiometry[r, p, j] *
-                                b.equilibrium_reaction_extent[t, r]
-                                for r in b.config.reaction_package.
-                                equilibrium_reaction_idx))
-                else:
-                    return Constraint.Skip
-=======
         self._add_material_balance_common(
                 balance_type=MaterialBalanceType.componentTotal,
                 has_rate_reactions=has_rate_reactions,
@@ -1033,7 +682,6 @@
                 has_mass_transfer=has_mass_transfer,
                 custom_molar_term=custom_molar_term,
                 custom_mass_term=custom_mass_term)
->>>>>>> a536468c
 
         return self.material_balances
 
