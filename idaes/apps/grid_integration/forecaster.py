#################################################################################
# The Institute for the Design of Advanced Energy Systems Integrated Platform
# Framework (IDAES IP) was produced under the DOE Institute for the
# Design of Advanced Energy Systems (IDAES), and is copyright (c) 2018-2021
# by the software owners: The Regents of the University of California, through
# Lawrence Berkeley National Laboratory,  National Technology & Engineering
# Solutions of Sandia, LLC, Carnegie Mellon University, West Virginia University
# Research Corporation, et al.  All rights reserved.
#
# Please see the files COPYRIGHT.md and LICENSE.md for full copyright and
# license information.
#################################################################################
from abc import ABC, abstractmethod
<<<<<<< HEAD
from numbers import Real
import numpy as np


class ForecastError(Exception):
    """Error to indicate error with forecasters."""


=======
import numpy as np


>>>>>>> 6295724b
class AbstractPriceForecaster(ABC):

    """
    The abstract class for price forecaster.
    """

    @abstractmethod
    def forecast_day_ahead_and_real_time_prices(
        self, date, hour, bus, horizon, n_samples
    ):
        """
        Forecast both day-ahead and real-time market prices.

        Arguments:
            date: intended date of the forecasts

            hour: intended hour of the forecasts

            bus: intended bus of the forecasts

            horizon: number of the time periods of the forecasts

            n_samples: number of the samples

        Returns:
            dict: day-ahead price forecasts

            dict: real-time price forecasts

        """

        pass

    @abstractmethod
    def forecast_real_time_prices(self, date, hour, bus, horizon, n_samples):

        """
        Forecast real-time market prices.

        Arguments:
            date: intended date of the forecasts

            hour: intended hour of the forecasts

            bus: intended bus of the forecasts

            horizon: number of the time periods of the forecasts

            n_samples: number of the samples

        Returns:
            dict: real-time price forecasts

        """
        pass

    @abstractmethod
    def forecast_day_ahead_prices(self, date, hour, bus, horizon, n_samples):

        """
        Forecast day-ahead market prices.

        Arguments:
            date: intended date of the forecasts

            hour: intended hour of the forecasts

            bus: intended bus of the forecasts

            horizon: number of the time periods of the forecasts

            n_samples: number of the samples

        Returns:
            dict: day-ahead price forecasts

        """

        pass


<<<<<<< HEAD
class AbstractPrescientPriceForecaster(AbstractPriceForecaster):

    """
    Abstract class for price forecasters that will interface with Prescient.
    """

    @abstractmethod
    def fetch_hourly_stats_from_prescient(self, prescient_hourly_stats):

        """
        This method fetches the hourly stats from Prescient to the price forecaster
        once the hourly stats are published.

        Arguments:
            prescient_hourly_stats: Prescient HourlyStats object.

        Returns:
            None
        """

        pass

    @abstractmethod
    def fetch_day_ahead_stats_from_prescient(self, uc_date, uc_hour, day_ahead_result):

        """
        This method fetches the day-ahead market to the price forecaster after the
        UC is solved from Prescient through the coordinator.

        Arguments:
            ruc_date: the date of the day-ahead market we bid into.

            ruc_hour: the hour the RUC is being solved in the day before.

            day_ahead_result: a Prescient RucPlan object.

        Returns:
            None
        """

        pass


class PlaceHolderForecaster(AbstractPrescientPriceForecaster):

    """
    This a placeholder for a real price forecaster. This placeholder can takes
    representative daily values and standard deviations for real-time and
    day-ahead prices to forecast prices in the future.
    """

    def __init__(
        self,
        daily_da_price_means: list,
        daily_rt_price_means: list,
        daily_da_price_stds: list,
        daily_rt_price_stds: list,
    ):
        """
        Initialize the PlaceHolderForecaster.

        Arguments:
            daily_da_price_means: list of day-ahead price means

            daily_rt_price_means: list of real-time price means

            daily_da_price_stds: list of price standard deviations

            daily_rt_price_stds: list of real-time price standard deviations

        Returns:
            None
        """

        self.daily_da_price_means = daily_da_price_means
        self.daily_rt_price_means = daily_rt_price_means
        self.daily_da_price_stds = daily_da_price_stds
        self.daily_rt_price_stds = daily_rt_price_stds

    def forecast_day_ahead_and_real_time_prices(
        self, date, hour, bus, horizon, n_samples
    ):
        """
        Forecast both day-ahead and real-time market prices.

        Arguments:
            date: intended date of the forecasts

            hour: intended hour of the forecasts

            bus: intended bus of the forecasts

            horizon: number of the time periods of the forecasts

            n_samples: number of the samples

        Returns:
            dict: day-ahead price forecasts

            dict: real-time price forecasts

        """

        rt_forecast = self.forecast_real_time_prices(
            date, hour, bus, horizon, n_samples
        )
        da_forecast = self.forecast_day_ahead_prices(
            date, hour, bus, horizon, n_samples
        )

        return da_forecast, rt_forecast

    def forecast_day_ahead_prices(self, date, hour, bus, horizon, n_samples):

        """
        Forecast day-ahead market prices.

        Arguments:
            date: intended date of the forecasts

            hour: intended hour of the forecasts

            bus: intended bus of the forecasts

            horizon: number of the time periods of the forecasts

            n_samples: number of the samples

        Returns:
            dict: day-ahead price forecasts

        """

        return self._forecast(
            means=self.daily_da_price_means,
            stds=self.daily_da_price_stds,
            hour=hour,
            horizon=horizon,
            n_samples=n_samples,
        )

    def forecast_real_time_prices(self, date, hour, bus, horizon, n_samples):

        """
        Forecast real-time market prices.

        Arguments:
            date: intended date of the forecasts

            hour: intended hour of the forecasts

            bus: intended bus of the forecasts

            horizon: number of the time periods of the forecasts

            n_samples: number of the samples

        Returns:
            dict: real-time price forecasts

        """

        return self._forecast(
            means=self.daily_rt_price_means,
            stds=self.daily_rt_price_stds,
            hour=hour,
            horizon=horizon,
            n_samples=n_samples,
        )

    def _forecast(self, means, stds, hour, horizon, n_samples):

        """
        Generate price forecasts.

        Arguments:
            means: list of price means

            stds: list of price standard deviations

            hour: intended hour of the forecasts

            horizon: number of the time periods of the forecasts

            n_samples: number of the samples

        Returns:
            dict: real-time price forecasts
        """

        corresponding_means = [means[t % 24] for t in range(hour, hour + horizon)]
        corresponding_stds = [stds[t % 24] for t in range(hour, hour + horizon)]

        forecasts_arr = np.random.normal(
            loc=corresponding_means, scale=corresponding_stds, size=(n_samples, horizon)
        )
        forecasts_arr[forecasts_arr < 0] = 0

        return {i: list(forecasts_arr[i]) for i in range(n_samples)}

    def fetch_hourly_stats_from_prescient(self, prescient_hourly_stats):

        """
        This method fetches the hourly stats from Prescient to the price forecaster
        once the hourly stats are published.

        Arguments:
            prescient_hourly_stats: Prescient HourlyStats object.

        Returns:
            None
        """

        return

    def fetch_day_ahead_stats_from_prescient(self, uc_date, uc_hour, day_ahead_result):

        """
        This method fetches the day-ahead market to the price forecaster after the
        UC is solved from Prescient through the coordinator.

        Arguments:
            ruc_date: the date of the day-ahead market we bid into.

            ruc_hour: the hour the RUC is being solved in the day before.

            day_ahead_result: a Prescient RucPlan object.

        Returns:
            None
        """

        return


class Backcaster(AbstractPrescientPriceForecaster):

    """
    Generate price forecasts by directly using historical prices.
    """

    def __init__(
        self, historical_da_prices, historical_rt_prices, max_historical_days=10
    ):
        """
        Initialize the Backcaster.

        Arguments:
            historical_da_prices: dictionary of list for historical hourly day-ahead prices

            historical_rt_prices: dictionary of list for historical hourly real-time prices

            max_historical_days: maximum number of days of price data to store on the instance
=======
class PlaceHolderForecaster(AbstractPriceForecaster):

    """
    This a placeholder for a real price forecaster. This placeholder can takes
    representative daily values and standard deviations for real-time and
    day-ahead prices to forecast prices in the future.
    """

    def __init__(
        self,
        daily_da_price_means: list,
        daily_rt_price_means: list,
        daily_da_price_stds: list,
        daily_rt_price_stds: list,
    ):
        """
        Initialize the PlaceHolderForecaster.

        Arguments:
            daily_da_price_means: list of day-ahead price means

            daily_rt_price_means: list of real-time price means

            daily_da_price_stds: list of price standard deviations

            daily_rt_price_stds: list of real-time price standard deviations
>>>>>>> 6295724b

        Returns:
            None
        """

<<<<<<< HEAD
        self.max_historical_days = max_historical_days
        self.historical_da_prices = historical_da_prices
        self.historical_rt_prices = historical_rt_prices
        self._current_day_rt_prices = {bus: [] for bus in historical_da_prices}

    def _validate_input_historical_price(self, historical_price):

        """
        Validate input historical prices.

        Arguments:
            historical_price: dictionary of list for historical hourly prices

        Returns:
            None
        """

        if not isinstance(historical_price, dict):
            raise TypeError(
                "Given historical price is not an dictionary object. Dictionaries with bus name (str) as keys are expected."
            )

        if len(historical_price) == 0:
            raise ValueError(f"Given historical price is empty.")

        for b, price_list in historical_price.items():
            if not isinstance(price_list, list):
                raise TypeError(
                    f"Given historical price for bus {b} is not a list object. A list of historical prices is expected."
                )

            n_prices = len(price_list)

            if n_prices < 24:
                raise ValueError(
                    f"At least a day of the historical prices (24 entries) is needed. For bus {b}, only {n_prices} are provided."
                )

            if n_prices % 24 != 0:
                raise ValueError(
                    f"The number of prices for each bus should be a multiple of 24. But for bus {b}, {n_prices} are provided."
                )

            while len(historical_price[b]) // 24 > self.max_historical_days:
                raise Warning(
                    f"The number of days of the provided historical prices for bus {b} is greater than the max value {self.max_historical_days}. Dropping the first day's data."
                )
                historical_price[b] = historical_price[b][24:]

    @property
    def max_historical_days(self):

        """
        Property getter for max_historical_days.

        Returns:
            int: max historical days
        """

        return self._max_historical_days

    @max_historical_days.setter
    def max_historical_days(self, value):

        """
        Property setter for max_historical_days (validate before setting).

        Args:
            value: intended value for max_historical_days

        Returns:
            None
        """

        if not isinstance(value, Real):
            raise TypeError(
                f"max_historical_days must be a number, but {type(value)} is provided."
            )

        value = int(value)

        if value < 1:
            raise ValueError(
                f"max_historical_days must be >= 1, but {value} is provided."
            )

        self._max_historical_days = value

    @property
    def historical_da_prices(self):

        """
        Property getter for historical_da_prices.

        Returns:
            dict: saved historical day-ahead prices
        """

        return self._historical_da_prices

    @historical_da_prices.setter
    def historical_da_prices(self, value):

        """
        Property setter for historical_da_prices (validate before setting).

        Args:
            value: intended value for historical_da_prices

        Returns:
            None
        """

        self._validate_input_historical_price(value)
        self._historical_da_prices = value

    @property
    def historical_rt_prices(self):

        """
        Property getter for historical_rt_prices.

        Returns:
            dict: saved historical real-time prices
        """

        return self._historical_rt_prices

    @historical_rt_prices.setter
    def historical_rt_prices(self, value):

        """
        Property setter for historical_rt_prices (validate before setting).

        Args:
            value: intended value for historical_rt_prices

        Returns:
            None
        """

        self._validate_input_historical_price(value)
        self._historical_rt_prices = value

    def forecast_day_ahead_and_real_time_prices(
        self, date, hour, bus, horizon, n_samples
    ):
        """
        Forecast both day-ahead and real-time market prices.

        Arguments:
            date: intended date of the forecasts

            hour: intended hour of the forecasts

            bus: intended bus of the forecasts
=======
        self.daily_da_price_means = daily_da_price_means
        self.daily_rt_price_means = daily_rt_price_means
        self.daily_da_price_stds = daily_da_price_stds
        self.daily_rt_price_stds = daily_rt_price_stds

    def forecast_day_ahead_and_real_time_prices(
        self, date, hour, bus, horizon, n_samples
    ):
        """
        Forecast both day-ahead and real-time market prices.

        Arguments:
            date: intended date of the forecasts

            hour: intended hour of the forecasts

            bus: intended bus of the forecasts

            horizon: number of the time periods of the forecasts

            n_samples: number of the samples

        Returns:
            dict: day-ahead price forecasts

            dict: real-time price forecasts

        """

        rt_forecast = self.forecast_real_time_prices(
            date, hour, bus, horizon, n_samples
        )
        da_forecast = self.forecast_day_ahead_prices(
            date, hour, bus, horizon, n_samples
        )

        return da_forecast, rt_forecast

    def forecast_day_ahead_prices(self, date, hour, bus, horizon, n_samples):

        """
        Forecast day-ahead market prices.

        Arguments:
            date: intended date of the forecasts

            hour: intended hour of the forecasts

            bus: intended bus of the forecasts

            horizon: number of the time periods of the forecasts

            n_samples: number of the samples

        Returns:
            dict: day-ahead price forecasts

        """

        return self._forecast(
            means=self.daily_da_price_means,
            stds=self.daily_da_price_stds,
            hour=hour,
            horizon=horizon,
            n_samples=n_samples,
        )

    def forecast_real_time_prices(self, date, hour, bus, horizon, n_samples):

        """
        Forecast real-time market prices.

        Arguments:
            date: intended date of the forecasts

            hour: intended hour of the forecasts

            bus: intended bus of the forecasts

            horizon: number of the time periods of the forecasts

            n_samples: number of the samples

        Returns:
            dict: real-time price forecasts

        """

        return self._forecast(
            means=self.daily_rt_price_means,
            stds=self.daily_rt_price_stds,
            hour=hour,
            horizon=horizon,
            n_samples=n_samples,
        )

    def _forecast(self, means, stds, hour, horizon, n_samples):

        """
        Generate price forecasts.

        Arguments:
            means: list of price means

            stds: list of price standard deviations

            hour: intended hour of the forecasts
>>>>>>> 6295724b

            horizon: number of the time periods of the forecasts

            n_samples: number of the samples
<<<<<<< HEAD

        Returns:
            dict: day-ahead price forecasts

            dict: real-time price forecasts

        """

        rt_forecast = self.forecast_real_time_prices(
            date, hour, bus, horizon, n_samples
        )
        da_forecast = self.forecast_day_ahead_prices(
            date, hour, bus, horizon, n_samples
        )

        return da_forecast, rt_forecast

    def forecast_real_time_prices(self, date, hour, bus, horizon, n_samples):

        """
        Forecast real-time market prices.

        Arguments:
            date: intended date of the forecasts

            hour: intended hour of the forecasts

            bus: intended bus of the forecasts

            horizon: number of the time periods of the forecasts

            n_samples: number of the samples

        Returns:
            dict: real-time price forecasts

        """

        return self._forecast(
            historical_price_dict=self.historical_rt_prices,
            market="real-time",
            date=date,
            hour=hour,
            bus=bus,
            horizon=horizon,
            n_samples=n_samples,
        )

    def forecast_day_ahead_prices(self, date, hour, bus, horizon, n_samples):

        """
        Forecast day-ahead market prices.

        Arguments:
            date: intended date of the forecasts

            hour: intended hour of the forecasts

            bus: intended bus of the forecasts

            horizon: number of the time periods of the forecasts

            n_samples: number of the samples

        Returns:
            dict: day-ahead price forecasts

        """

        return self._forecast(
            historical_price_dict=self.historical_da_prices,
            market="day-ahead",
            date=date,
            hour=0,
            bus=bus,
            horizon=horizon,
            n_samples=n_samples,
        )

    def _forecast(
        self, historical_price_dict, market, date, hour, bus, horizon, n_samples
    ):
        """
        Forecast energy market prices using historical prices.

        Arguments:

            historical_price_dict: the dictionary that holds the intended historical prices

            market: the market that the price forecast is for, e.g., day-ahead

            date: intended date of the forecasts

            hour: intended hour of the forecasts

            bus: intended bus of the forecasts

            horizon: number of the time periods of the forecasts

            n_samples: number of the samples

        Returns:
            dict: price forecasts

        """

        if bus not in historical_price_dict:
            raise ForecastError(f"No {bus} {market} price available.")

        historical_price_len = len(historical_price_dict[bus])
        n_days = historical_price_len // 24

        forecast = {}

        for i in range(n_samples):
            day_idx = n_days - (i % n_days) - 1

            forecast[i] = [
                historical_price_dict[bus][t % historical_price_len]
                for t in range(day_idx * 24 + hour, day_idx * 24 + hour + horizon)
            ]

        return forecast

    def fetch_hourly_stats_from_prescient(self, prescient_hourly_stats):

        """
        This method fetches the hourly real-time prices from Prescient and store
        them on the price forecaster, once they are published. When the stored historical
        data size has exceeded the specified upper bound, drop the oldest data.

        Arguments:
            prescient_hourly_stats: Prescient HourlyStats object.

        Returns:
            None
        """

        # save the newest rt prices
        for b, price_list in self._current_day_rt_prices.items():
            price_list.append(prescient_hourly_stats.observed_bus_LMPs[b])

        # update the historical
        for b in self._current_day_rt_prices:

            # if a full day's data is ready, get them ready for future forecasts
            if len(self._current_day_rt_prices[b]) >= 24:
                self._historical_rt_prices[b] += self._current_day_rt_prices[b]
                self._current_day_rt_prices[b] = []

            # drop oldes historical prices if total stored data exceeded the upper bound
            while len(self._historical_rt_prices[b]) // 24 > self.max_historical_days:
                self._historical_rt_prices[b] = self._historical_rt_prices[b][24:]
=======

        Returns:
            dict: real-time price forecasts
        """

        corresponding_means = [means[t % 24] for t in range(hour, hour + horizon)]
        corresponding_stds = [stds[t % 24] for t in range(hour, hour + horizon)]
>>>>>>> 6295724b

        forecasts_arr = np.random.normal(
            loc=corresponding_means, scale=corresponding_stds, size=(n_samples, horizon)
        )
        forecasts_arr[forecasts_arr < 0] = 0

<<<<<<< HEAD
    def fetch_day_ahead_stats_from_prescient(self, uc_date, uc_hour, day_ahead_result):

        """
        This method fetches the hourly day-ahead prices from Prescient and store
        them on the price forecaster, once they are published. When the stored historical
        data size has exceeded the specified upper bound, drop the oldest data.

        Arguments:
            ruc_date: the date of the day-ahead market we bid into.

            ruc_hour: the hour the RUC is being solved in the day before.

            day_ahead_result: a Prescient RucPlan object.

        Returns:
            None
        """

        for b in self._historical_da_prices:

            # save the newest da prices
            self._historical_da_prices[b] += [
                day_ahead_result.ruc_market.day_ahead_prices.get((b, t))
                for t in range(24)
            ]

            # drop oldes historical prices if total stored data exceeded the upper bound
            while len(self._historical_da_prices[b]) // 24 > self.max_historical_days:
                self._historical_da_prices[b] = self._historical_da_prices[b][24:]

        return
=======
        return {i: list(forecasts_arr[i]) for i in range(n_samples)}
>>>>>>> 6295724b
<|MERGE_RESOLUTION|>--- conflicted
+++ resolved
@@ -11,7 +11,6 @@
 # license information.
 #################################################################################
 from abc import ABC, abstractmethod
-<<<<<<< HEAD
 from numbers import Real
 import numpy as np
 
@@ -20,11 +19,6 @@
     """Error to indicate error with forecasters."""
 
 
-=======
-import numpy as np
-
-
->>>>>>> 6295724b
 class AbstractPriceForecaster(ABC):
 
     """
@@ -106,7 +100,6 @@
         pass
 
 
-<<<<<<< HEAD
 class AbstractPrescientPriceForecaster(AbstractPriceForecaster):
 
     """
@@ -339,7 +332,10 @@
             None
         """
 
-        return
+        forecasts_arr = np.random.normal(
+            loc=corresponding_means, scale=corresponding_stds, size=(n_samples, horizon)
+        )
+        forecasts_arr[forecasts_arr < 0] = 0
 
 
 class Backcaster(AbstractPrescientPriceForecaster):
@@ -360,40 +356,11 @@
             historical_rt_prices: dictionary of list for historical hourly real-time prices
 
             max_historical_days: maximum number of days of price data to store on the instance
-=======
-class PlaceHolderForecaster(AbstractPriceForecaster):
-
-    """
-    This a placeholder for a real price forecaster. This placeholder can takes
-    representative daily values and standard deviations for real-time and
-    day-ahead prices to forecast prices in the future.
-    """
-
-    def __init__(
-        self,
-        daily_da_price_means: list,
-        daily_rt_price_means: list,
-        daily_da_price_stds: list,
-        daily_rt_price_stds: list,
-    ):
-        """
-        Initialize the PlaceHolderForecaster.
-
-        Arguments:
-            daily_da_price_means: list of day-ahead price means
-
-            daily_rt_price_means: list of real-time price means
-
-            daily_da_price_stds: list of price standard deviations
-
-            daily_rt_price_stds: list of real-time price standard deviations
->>>>>>> 6295724b
-
-        Returns:
-            None
-        """
-
-<<<<<<< HEAD
+
+        Returns:
+            None
+        """
+
         self.max_historical_days = max_historical_days
         self.historical_da_prices = historical_da_prices
         self.historical_rt_prices = historical_rt_prices
@@ -550,120 +517,10 @@
             hour: intended hour of the forecasts
 
             bus: intended bus of the forecasts
-=======
-        self.daily_da_price_means = daily_da_price_means
-        self.daily_rt_price_means = daily_rt_price_means
-        self.daily_da_price_stds = daily_da_price_stds
-        self.daily_rt_price_stds = daily_rt_price_stds
-
-    def forecast_day_ahead_and_real_time_prices(
-        self, date, hour, bus, horizon, n_samples
-    ):
-        """
-        Forecast both day-ahead and real-time market prices.
-
-        Arguments:
-            date: intended date of the forecasts
-
-            hour: intended hour of the forecasts
-
-            bus: intended bus of the forecasts
-
-            horizon: number of the time periods of the forecasts
-
-            n_samples: number of the samples
-
-        Returns:
-            dict: day-ahead price forecasts
-
-            dict: real-time price forecasts
-
-        """
-
-        rt_forecast = self.forecast_real_time_prices(
-            date, hour, bus, horizon, n_samples
-        )
-        da_forecast = self.forecast_day_ahead_prices(
-            date, hour, bus, horizon, n_samples
-        )
-
-        return da_forecast, rt_forecast
-
-    def forecast_day_ahead_prices(self, date, hour, bus, horizon, n_samples):
-
-        """
-        Forecast day-ahead market prices.
-
-        Arguments:
-            date: intended date of the forecasts
-
-            hour: intended hour of the forecasts
-
-            bus: intended bus of the forecasts
-
-            horizon: number of the time periods of the forecasts
-
-            n_samples: number of the samples
-
-        Returns:
-            dict: day-ahead price forecasts
-
-        """
-
-        return self._forecast(
-            means=self.daily_da_price_means,
-            stds=self.daily_da_price_stds,
-            hour=hour,
-            horizon=horizon,
-            n_samples=n_samples,
-        )
-
-    def forecast_real_time_prices(self, date, hour, bus, horizon, n_samples):
-
-        """
-        Forecast real-time market prices.
-
-        Arguments:
-            date: intended date of the forecasts
-
-            hour: intended hour of the forecasts
-
-            bus: intended bus of the forecasts
-
-            horizon: number of the time periods of the forecasts
-
-            n_samples: number of the samples
-
-        Returns:
-            dict: real-time price forecasts
-
-        """
-
-        return self._forecast(
-            means=self.daily_rt_price_means,
-            stds=self.daily_rt_price_stds,
-            hour=hour,
-            horizon=horizon,
-            n_samples=n_samples,
-        )
-
-    def _forecast(self, means, stds, hour, horizon, n_samples):
-
-        """
-        Generate price forecasts.
-
-        Arguments:
-            means: list of price means
-
-            stds: list of price standard deviations
-
-            hour: intended hour of the forecasts
->>>>>>> 6295724b
-
-            horizon: number of the time periods of the forecasts
-
-            n_samples: number of the samples
-<<<<<<< HEAD
+
+            horizon: number of the time periods of the forecasts
+
+            n_samples: number of the samples
 
         Returns:
             dict: day-ahead price forecasts
@@ -817,22 +674,9 @@
             # drop oldes historical prices if total stored data exceeded the upper bound
             while len(self._historical_rt_prices[b]) // 24 > self.max_historical_days:
                 self._historical_rt_prices[b] = self._historical_rt_prices[b][24:]
-=======
-
-        Returns:
-            dict: real-time price forecasts
-        """
-
-        corresponding_means = [means[t % 24] for t in range(hour, hour + horizon)]
-        corresponding_stds = [stds[t % 24] for t in range(hour, hour + horizon)]
->>>>>>> 6295724b
-
-        forecasts_arr = np.random.normal(
-            loc=corresponding_means, scale=corresponding_stds, size=(n_samples, horizon)
-        )
-        forecasts_arr[forecasts_arr < 0] = 0
-
-<<<<<<< HEAD
+
+        return
+
     def fetch_day_ahead_stats_from_prescient(self, uc_date, uc_hour, day_ahead_result):
 
         """
@@ -864,6 +708,4 @@
                 self._historical_da_prices[b] = self._historical_da_prices[b][24:]
 
         return
-=======
-        return {i: list(forecasts_arr[i]) for i in range(n_samples)}
->>>>>>> 6295724b
+        