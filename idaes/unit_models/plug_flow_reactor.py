--- conflicted
+++ resolved
@@ -252,12 +252,6 @@
 
         # Add performance equations
         add_object_reference(self,
-<<<<<<< HEAD
-=======
-                             "phase_list_ref",
-                             self.control_volume.phase_list_ref)
-        add_object_reference(self,
->>>>>>> a642cb19
                              "rate_reaction_idx_ref",
                              self.config.reaction_package.rate_reaction_idx)
 
