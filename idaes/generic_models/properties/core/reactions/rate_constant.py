##############################################################################
# Institute for the Design of Advanced Energy Systems Process Systems
# Engineering Framework (IDAES PSE Framework) Copyright (c) 2018-2020, by the
# software owners: The Regents of the University of California, through
# Lawrence Berkeley National Laboratory,  National Technology & Engineering
# Solutions of Sandia, LLC, Carnegie Mellon University, West Virginia
# University Research Corporation, et al. All rights reserved.
#
# Please see the files COPYRIGHT.txt and LICENSE.txt for full copyright and
# license information, respectively. Both files are also available online
# at the URL "https://github.com/IDAES/idaes-pse".
##############################################################################
"""
Methods for calculating rate constants
"""
from pyomo.environ import exp, Var, units as pyunits

from idaes.core import MaterialFlowBasis
from idaes.generic_models.properties.core.generic.generic_reaction import \
    ConcentrationForm
from idaes.generic_models.properties.core.generic.utility import \
    set_param_value
from idaes.core.util.constants import Constants as c
from idaes.core.util.exceptions import BurntToast, ConfigurationError


# -----------------------------------------------------------------------------
# Constant dh_rxn
class arrhenius():
    def build_parameters(rblock, config):
<<<<<<< HEAD
        units = rblock.parent_block().get_metadata().derived_units
=======
        parent = rblock.parent_block()
        base_units = parent.get_metadata().default_units
        e_units = (base_units["mass"] *
                   base_units["length"]**2 *
                   base_units["time"]**-2 *
                   base_units["amount"]**-1)
>>>>>>> 41e3d9b3

        rbasis = parent.config.reaction_basis
        if rbasis == MaterialFlowBasis.molar:
            r_base = base_units["amount"]
        elif rbasis == MaterialFlowBasis.mass:
            r_base = base_units["mass"]
        else:
            raise BurntToast(
                "{} for unexpected reaction basis {}. This should not happen "
                "so please contact the IDAES developers with this bug."
                .format(rblock.name, rbasis))

        c_form = config.concentration_form
        if c_form is None:
            raise ConfigurationError(
                "{} concentration_form configuration argument was not set. "
                "Please ensure that this argument is included in your "
                "configuration dict.".format(rblock.name))
        elif (c_form == ConcentrationForm.moleFraction or
              c_form == ConcentrationForm.massFraction):
            r_units = r_base*base_units["length"]**-3*base_units["time"]**-1
        else:
            order = 0
            for p, j in parent.config.property_package._phase_component_set:
                order += -rblock.reaction_order[p, j].value

            if (c_form == ConcentrationForm.molarity or
                    c_form == ConcentrationForm.activity):
                c_units = base_units["amount"]*base_units["length"]**-3
            elif c_form == ConcentrationForm.molality:
                c_units = base_units["amount"]*base_units["mass"]**-1
            elif c_form == ConcentrationForm.partialPressure:
                c_units = (base_units["mass"] *
                           base_units["length"]**-1 *
                           base_units["time"]**-2)
            else:
                raise BurntToast(
                    "{} get_concentration_term received unrecognised "
                    "ConcentrationForm ({}). This should not happen - please "
                    "contact the IDAES developers with this bug."
                    .format(rblock.name, c_form))

            r_units = (r_base *
                       base_units["length"]**-3 *
                       base_units["time"]**-1 *
                       c_units**order)

        rblock.arrhenius_const = Var(
                doc="Arrhenius constant (pre-exponential factor)",
                units=r_units)
        set_param_value(rblock,
                        param="arrhenius_const",
                        units=r_units,
                        config=config)

        rblock.energy_activation = Var(
                doc="Activation energy",
<<<<<<< HEAD
                units=units["energy_mole"])
=======
                units=e_units)
        set_param_value(rblock,
                        param="energy_activation",
                        units=e_units,
                        config=config)
>>>>>>> 41e3d9b3

    def return_expression(b, rblock, r_idx, T):
        units = rblock.parent_block().get_metadata().derived_units

        return rblock.arrhenius_const * exp(
            -rblock.energy_activation / (
                pyunits.convert(c.gas_constant,
                                to_units=units["gas_constant"])*T))<|MERGE_RESOLUTION|>--- conflicted
+++ resolved
@@ -28,22 +28,14 @@
 # Constant dh_rxn
 class arrhenius():
     def build_parameters(rblock, config):
-<<<<<<< HEAD
-        units = rblock.parent_block().get_metadata().derived_units
-=======
         parent = rblock.parent_block()
-        base_units = parent.get_metadata().default_units
-        e_units = (base_units["mass"] *
-                   base_units["length"]**2 *
-                   base_units["time"]**-2 *
-                   base_units["amount"]**-1)
->>>>>>> 41e3d9b3
+        units = parent.get_metadata().derived_units
 
         rbasis = parent.config.reaction_basis
         if rbasis == MaterialFlowBasis.molar:
-            r_base = base_units["amount"]
+            r_base = units["amount"]
         elif rbasis == MaterialFlowBasis.mass:
-            r_base = base_units["mass"]
+            r_base = units["mass"]
         else:
             raise BurntToast(
                 "{} for unexpected reaction basis {}. This should not happen "
@@ -58,7 +50,7 @@
                 "configuration dict.".format(rblock.name))
         elif (c_form == ConcentrationForm.moleFraction or
               c_form == ConcentrationForm.massFraction):
-            r_units = r_base*base_units["length"]**-3*base_units["time"]**-1
+            r_units = r_base*units["volume"]**-1*units["time"]**-1
         else:
             order = 0
             for p, j in parent.config.property_package._phase_component_set:
@@ -66,13 +58,11 @@
 
             if (c_form == ConcentrationForm.molarity or
                     c_form == ConcentrationForm.activity):
-                c_units = base_units["amount"]*base_units["length"]**-3
+                c_units = units["density_mole"]
             elif c_form == ConcentrationForm.molality:
-                c_units = base_units["amount"]*base_units["mass"]**-1
+                c_units = units["amount"]*units["mass"]**-1
             elif c_form == ConcentrationForm.partialPressure:
-                c_units = (base_units["mass"] *
-                           base_units["length"]**-1 *
-                           base_units["time"]**-2)
+                c_units = units["pressure"]
             else:
                 raise BurntToast(
                     "{} get_concentration_term received unrecognised "
@@ -81,8 +71,8 @@
                     .format(rblock.name, c_form))
 
             r_units = (r_base *
-                       base_units["length"]**-3 *
-                       base_units["time"]**-1 *
+                       units["length"]**-3 *
+                       units["time"]**-1 *
                        c_units**order)
 
         rblock.arrhenius_const = Var(
@@ -95,15 +85,12 @@
 
         rblock.energy_activation = Var(
                 doc="Activation energy",
-<<<<<<< HEAD
                 units=units["energy_mole"])
-=======
-                units=e_units)
+
         set_param_value(rblock,
                         param="energy_activation",
-                        units=e_units,
+                        units=units["energy_mole"],
                         config=config)
->>>>>>> 41e3d9b3
 
     def return_expression(b, rblock, r_idx, T):
         units = rblock.parent_block().get_metadata().derived_units
