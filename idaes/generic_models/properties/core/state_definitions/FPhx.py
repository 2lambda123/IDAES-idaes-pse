##############################################################################
# Institute for the Design of Advanced Energy Systems Process Systems
# Engineering Framework (IDAES PSE Framework) Copyright (c) 2018-2020, by the
# software owners: The Regents of the University of California, through
# Lawrence Berkeley National Laboratory,  National Technology & Engineering
# Solutions of Sandia, LLC, Carnegie Mellon University, West Virginia
# University Research Corporation, et al. All rights reserved.
#
# Please see the files COPYRIGHT.txt and LICENSE.txt for full copyright and
# license information, respectively. Both files are also available online
# at the URL "https://github.com/IDAES/idaes-pse".
##############################################################################
"""
Methods for setting up FPhx as the state variables in a generic property
package
"""
from pyomo.environ import \
    Constraint, Expression, NonNegativeReals, Var, units as pyunits

from idaes.core import (MaterialFlowBasis,
                        MaterialBalanceType,
                        EnergyBalanceType)
from idaes.generic_models.properties.core.generic.utility import \
    get_bounds_from_config
from idaes.generic_models.properties.core.state_definitions.FTPx import (
    state_initialization)
from .electrolyte_states import \
    define_electrolyte_state, calculate_electrolyte_scaling
from idaes.core.util.exceptions import ConfigurationError
import idaes.logger as idaeslog
import idaes.core.util.scaling as iscale

# Set up logger
_log = idaeslog.getLogger(__name__)


# TODO : Need a way to get a guess for T during initialization
def set_metadata(b):
    # Need to update metadata so that enth_mol is recorded as being part of the
    # state variables, and to ensure that getattr does not try to build it
    # using the default method.
    b.get_metadata().properties['enth_mol'] = {
        'method': None}


def define_state(b):
    # FTPx formulation always requires a flash, so set flag to True
    # TODO: should have some checking to make sure developers implement this properly
    b.always_flash = True

    # Check that only necessary state_bounds are defined
    expected_keys = ["flow_mol", "enth_mol", "temperature", "pressure"]
    if (b.params.config.state_bounds is not None and
            any(b.params.config.state_bounds.keys()) not in expected_keys):
        for k in b.params.config.state_bounds.keys():
            if "mole_frac" in k:
                _log.warning("{} - found state_bounds argument for {}."
                             " Mole fraction bounds are set automatically and "
                             "this argument will be ignored."
                             .format(b.name, k))
            elif k not in expected_keys:
                raise ConfigurationError(
                    "{} - found unexpected state_bounds key {}. Please ensure "
                    "bounds are provided only for expected state variables "
                    "and that you have typed the variable names correctly."
                    .format(b.name, k))

    units = b.params.get_metadata().derived_units
    # Get bounds and initial values from config args
    f_bounds, f_init = get_bounds_from_config(
        b, "flow_mol", units["flow_mole"])
    h_bounds, h_init = get_bounds_from_config(
        b, "enth_mol", units["energy_mole"])
    p_bounds, p_init = get_bounds_from_config(
        b, "pressure", units["pressure"])
    t_bounds, t_init = get_bounds_from_config(
        b, "temperature", units["temperature"])

    # Add state variables
    b.flow_mol = Var(initialize=f_init,
                     domain=NonNegativeReals,
                     bounds=f_bounds,
                     doc=' Total molar flowrate',
                     units=units["flow_mole"])
    b.mole_frac_comp = Var(b.component_list,
                           bounds=(0, None),
                           initialize=1 / len(b.component_list),
                           doc='Mixture mole fractions',
                           units=None)
    b.pressure = Var(initialize=p_init,
                     domain=NonNegativeReals,
                     bounds=p_bounds,
                     doc='State pressure',
                     units=units["pressure"])

    b.enth_mol = Var(initialize=h_init,
                     bounds=h_bounds,
                     doc='State molar enthalpy',
                     units=units["energy_mole"])

    # Add supporting variables
    if f_init is None:
        fp_init = None
    else:
        fp_init = f_init / len(b.phase_list)

    b.flow_mol_phase = Var(b.phase_list,
                           initialize=fp_init,
                           domain=NonNegativeReals,
                           bounds=f_bounds,
                           doc='Phase molar flow rates',
                           units=units["flow_mole"])

    b.mole_frac_phase_comp = Var(
        b.phase_component_set,
        initialize=1/len(b.component_list),
        bounds=(0, None),
        doc='Phase mole fractions',
        units=None)

    def flow_mol_phase_comp_rule(b, p, j):
        return b.flow_mol_phase[p] * b.mole_frac_phase_comp[p, j]
    b.flow_mol_phase_comp = Expression(b.phase_component_set,
                                       rule=flow_mol_phase_comp_rule)

    b.temperature = Var(initialize=t_init,
                        domain=NonNegativeReals,
                        bounds=t_bounds,
                        doc='Temperature',
                        units=units["temperature"])

    b.phase_frac = Var(
        b.phase_list,
        initialize=1/len(b.phase_list),
        bounds=(0, None),
        doc='Phase fractions',
        units=None)

    # Add electrolye state vars if required
    # This must occur before adding the enthalpy constraint, as it needs true
    # species mole fractions
    if b.params._electrolyte:
        define_electrolyte_state(b)

    # Add supporting constraints
    if b.config.defined_state is False:
        # applied at outlet only
        b.sum_mole_frac_out = Constraint(
            expr=1 == sum(b.mole_frac_comp[i]
                          for i in b.component_list))

    def rule_enth_mol(b):
        return b.enth_mol == sum(b.enth_mol_phase[p]*b.phase_frac[p]
                                 for p in b.phase_list)
    b.enth_mol_eq = Constraint(rule=rule_enth_mol,
                               doc="Total molar enthalpy mixing rule")

    if len(b.phase_list) == 1:
        def rule_total_mass_balance(b):
            return b.flow_mol_phase[b.phase_list[1]] == b.flow_mol
        b.total_flow_balance = Constraint(rule=rule_total_mass_balance)

        def rule_comp_mass_balance(b, i):
            return b.mole_frac_comp[i] == \
                b.mole_frac_phase_comp[b.phase_list[1], i]
        b.component_flow_balances = Constraint(b.component_list,
                                               rule=rule_comp_mass_balance)

        def rule_phase_frac(b, p):
            return b.phase_frac[p] == 1
        b.phase_fraction_constraint = Constraint(b.phase_list,
                                                 rule=rule_phase_frac)

    elif len(b.phase_list) == 2:
        # For two phase, use Rachford-Rice formulation
        def rule_total_mass_balance(b):
            return sum(b.flow_mol_phase[p] for p in b.phase_list) == \
                b.flow_mol
        b.total_flow_balance = Constraint(rule=rule_total_mass_balance)

        def rule_comp_mass_balance(b, i):
            return b.flow_mol*b.mole_frac_comp[i] == sum(
                b.flow_mol_phase[p]*b.mole_frac_phase_comp[p, i]
                for p in b.phase_list
                if (p, i) in b.phase_component_set)
        b.component_flow_balances = Constraint(b.component_list,
                                               rule=rule_comp_mass_balance)

        def rule_mole_frac(b):
            return sum(b.mole_frac_phase_comp[b.phase_list[1], i]
                       for i in b.component_list
                       if (b.phase_list[1], i) in b.phase_component_set) -\
                sum(b.mole_frac_phase_comp[b.phase_list[2], i]
                    for i in b.component_list
                    if (b.phase_list[2], i) in b.phase_component_set) == 0
        b.sum_mole_frac = Constraint(rule=rule_mole_frac)

        def rule_phase_frac(b, p):
            return b.phase_frac[p]*b.flow_mol == b.flow_mol_phase[p]
        b.phase_fraction_constraint = Constraint(b.phase_list,
                                                 rule=rule_phase_frac)

    else:
        # Otherwise use a general formulation
        def rule_comp_mass_balance(b, i):
            return b.flow_mol*b.mole_frac_comp[i] == sum(
                b.flow_mol_phase[p]*b.mole_frac_phase_comp[p, i]
                for p in b.phase_list
                if (p, i) in b.phase_component_set)
        b.component_flow_balances = Constraint(b.component_list,
                                               rule=rule_comp_mass_balance)

        def rule_mole_frac(b, p):
            return sum(b.mole_frac_phase_comp[p, i]
                       for i in b.component_list
                       if (p, i) in b.phase_component_set) == 1
        b.sum_mole_frac = Constraint(b.phase_list,
                                     rule=rule_mole_frac)

        def rule_phase_frac(b, p):
            return b.phase_frac[p]*b.flow_mol == b.flow_mol_phase[p]
        b.phase_fraction_constraint = Constraint(b.phase_list,
                                                 rule=rule_phase_frac)

    # -------------------------------------------------------------------------
    # General Methods
    def get_material_flow_terms_FTPx(p, j):
        """Create material flow terms for control volume."""
        return b.flow_mol_phase_comp[p, j]
    b.get_material_flow_terms = get_material_flow_terms_FTPx

    def get_enthalpy_flow_terms_FTPx(p):
        """Create enthalpy flow terms."""
        # enth_mol_phase probably does not exist when this is created
        # Use try/except to build flow term if not present
        try:
            eflow = b._enthalpy_flow_term
        except AttributeError:
            def rule_eflow(b, p):
                return b.flow_mol_phase[p] * b.enth_mol_phase[p]
            eflow = b._enthalpy_flow_term = Expression(
                b.phase_list, rule=rule_eflow)
        return eflow[p]
    b.get_enthalpy_flow_terms = get_enthalpy_flow_terms_FTPx

    def get_material_density_terms_FTPx(p, j):
        """Create material density terms."""
        # dens_mol_phase probably does not exist when this is created
        # Use try/except to build term if not present
        try:
            mdens = b._material_density_term
        except AttributeError:
            def rule_mdens(b, p, j):
                return b.dens_mol_phase[p] * b.mole_frac_phase_comp[p, j]
            mdens = b._material_density_term = Expression(
                b.phase_component_set, rule=rule_mdens)
        return mdens[p, j]
    b.get_material_density_terms = get_material_density_terms_FTPx

    def get_energy_density_terms_FTPx(p):
        """Create energy density terms."""
        # Density and energy terms probably do not exist when this is created
        # Use try/except to build term if not present
        try:
            edens = b._energy_density_term
        except AttributeError:
            def rule_edens(b, p):
                return b.dens_mol_phase[p] * b.energy_internal_mol_phase[p]
            edens = b._energy_density_term = Expression(
                b.phase_list, rule=rule_edens)
        return edens[p]
    b.get_energy_density_terms = get_energy_density_terms_FTPx

    def default_material_balance_type_FTPx():
        return MaterialBalanceType.componentTotal
    b.default_material_balance_type = default_material_balance_type_FTPx

    def default_energy_balance_type_FTPx():
        return EnergyBalanceType.enthalpyTotal
    b.default_energy_balance_type = default_energy_balance_type_FTPx

    def get_material_flow_basis_FTPx():
        return MaterialFlowBasis.molar
    b.get_material_flow_basis = get_material_flow_basis_FTPx

    def define_state_vars_FPhx():
        """Define state vars."""
        return {"flow_mol": b.flow_mol,
                "mole_frac_comp": b.mole_frac_comp,
                "enth_mol": b.enth_mol,
                "pressure": b.pressure}
    b.define_state_vars = define_state_vars_FPhx

    def define_display_vars_FPhx():
        """Define display vars."""
        return {"Total Molar Flowrate": b.flow_mol,
                "Total Mole Fraction": b.mole_frac_comp,
                "Molar Enthalpy": b.enth_mol,
                "Pressure": b.pressure}
    b.define_display_vars = define_display_vars_FPhx


def define_default_scaling_factors(b):
    """
    Method to set default scaling factors for the property package. Scaling
    factors are based on the default initial value for each variable provided
    in the state_bounds config argument.
    """
    # Get bounds and initial values from config args
    units = b.get_metadata().derived_units
    state_bounds = b.config.state_bounds

    if state_bounds is None:
        return

    try:
        f_bounds = state_bounds["flow_mol"]
        if len(f_bounds) == 4:
            f_init = pyunits.convert_value(f_bounds[1],
                                           from_units=f_bounds[3],
                                           to_units=units["flow_mole"])
        else:
            f_init = f_bounds[1]
    except KeyError:
        f_init = 1

    try:
        p_bounds = state_bounds["pressure"]
        if len(p_bounds) == 4:
            p_init = pyunits.convert_value(p_bounds[1],
                                           from_units=p_bounds[3],
                                           to_units=units["pressure"])
        else:
            p_init = p_bounds[1]
    except KeyError:
        p_init = 1

    try:
        h_bounds = state_bounds["enth_mol"]
        if len(h_bounds) == 4:
            h_init = pyunits.convert_value(h_bounds[1],
                                           from_units=h_bounds[3],
                                           to_units=units["energy_mole"])
        else:
            h_init = h_bounds[1]
    except KeyError:
        h_init = 1

    try:
        t_bounds = state_bounds["temperature"]
        if len(t_bounds) == 4:
            t_init = pyunits.convert_value(t_bounds[1],
                                           from_units=t_bounds[3],
                                           to_units=units["temperature"])
        else:
            t_init = t_bounds[1]
    except KeyError:
        t_init = 1

    # Set default scaling factors
    b.set_default_scaling("flow_mol", 1/f_init)
    b.set_default_scaling("flow_mol_phase", 1/f_init)
    b.set_default_scaling("flow_mol_comp", 1/f_init)
    b.set_default_scaling("flow_mol_phase_comp", 1/f_init)
    b.set_default_scaling("pressure", 1/p_init)
    b.set_default_scaling("temperature", 1/t_init)
    b.set_default_scaling("enth_mol", 1/h_init)


def calculate_scaling_factors(b):
    sf_flow = iscale.get_scaling_factor(
        b.flow_mol, default=1, warning=True)
    sf_mf = {}
    for i, v in b.mole_frac_phase_comp.items():
        sf_mf[i] = iscale.get_scaling_factor(v, default=1e3, warning=True)
    sf_h = iscale.get_scaling_factor(
        b.enth_mol, default=1e-4, warning=True)

    if b.config.defined_state is False:
        iscale.constraint_scaling_transform(
<<<<<<< HEAD
            b.sum_mole_frac_out, sf_mf, overwrite=False)
=======
            b.sum_mole_frac_out, min(sf_mf.values()))
>>>>>>> a11b084b

    iscale.constraint_scaling_transform(b.enth_mol_eq, sf_h, overwrite=False)

    if len(b.phase_list) == 1:
        iscale.constraint_scaling_transform(
            b.total_flow_balance, sf_flow, overwrite=False)

        for j in b.component_list:
            sf_j = iscale.get_scaling_factor(
                b.mole_frac_comp[j], default=1e3, warning=True)
            iscale.constraint_scaling_transform(
                b.component_flow_balances[j], sf_j, overwrite=False)

        # b.phase_fraction_constraint is well scaled

    elif len(b.phase_list) == 2:
        iscale.constraint_scaling_transform(
            b.total_flow_balance, sf_flow, overwrite=False)

        for j in b.component_list:
            sf_j = iscale.get_scaling_factor(
                b.mole_frac_comp[j], default=1e3, warning=True)
            iscale.constraint_scaling_transform(
                b.component_flow_balances[j], sf_j*sf_flow, overwrite=False)

<<<<<<< HEAD
        iscale.constraint_scaling_transform(
            b.sum_mole_frac, sf_mf, overwrite=False)
=======
        iscale.constraint_scaling_transform(b.sum_mole_frac, min(sf_mf.values()))
>>>>>>> a11b084b

        for p in b.phase_list:
            iscale.constraint_scaling_transform(
                b.phase_fraction_constraint[p], sf_flow, overwrite=False)

    else:
        iscale.constraint_scaling_transform(
            b.total_flow_balance, sf_flow, overwrite=False)

        for j in b.component_list:
            sf_j = iscale.get_scaling_factor(
                b.mole_frac_comp[j], default=1e3, warning=True)
            iscale.constraint_scaling_transform(
                b.component_flow_balances[j], sf_j*sf_flow, overwrite=False)

        for p in b.phase_list:
            iscale.constraint_scaling_transform(
<<<<<<< HEAD
                b.sum_mole_frac[p], sf_mf, overwrite=False)
=======
                b.sum_mole_frac[p], min(sf_mf[p,:].values()))
>>>>>>> a11b084b
            iscale.constraint_scaling_transform(
                b.phase_fraction_constraint[p], sf_flow, overwrite=False)

    if b.params._electrolyte:
        calculate_electrolyte_scaling(b)


# Inherit state_initialization from FTPX form, as the process is the same


do_not_initialize = ["sum_mole_frac_out"]


class FPhx(object):
    set_metadata = set_metadata
    define_state = define_state
    state_initialization = state_initialization
    do_not_initialize = do_not_initialize
    define_default_scaling_factors = define_default_scaling_factors
    calculate_scaling_factors = calculate_scaling_factors<|MERGE_RESOLUTION|>--- conflicted
+++ resolved
@@ -378,11 +378,7 @@
 
     if b.config.defined_state is False:
         iscale.constraint_scaling_transform(
-<<<<<<< HEAD
-            b.sum_mole_frac_out, sf_mf, overwrite=False)
-=======
-            b.sum_mole_frac_out, min(sf_mf.values()))
->>>>>>> a11b084b
+            b.sum_mole_frac_out, min(sf_mf.values()), overwrite=False)
 
     iscale.constraint_scaling_transform(b.enth_mol_eq, sf_h, overwrite=False)
 
@@ -408,12 +404,8 @@
             iscale.constraint_scaling_transform(
                 b.component_flow_balances[j], sf_j*sf_flow, overwrite=False)
 
-<<<<<<< HEAD
         iscale.constraint_scaling_transform(
-            b.sum_mole_frac, sf_mf, overwrite=False)
-=======
-        iscale.constraint_scaling_transform(b.sum_mole_frac, min(sf_mf.values()))
->>>>>>> a11b084b
+            b.sum_mole_frac, min(sf_mf.values()), overwrite=False)
 
         for p in b.phase_list:
             iscale.constraint_scaling_transform(
@@ -431,11 +423,7 @@
 
         for p in b.phase_list:
             iscale.constraint_scaling_transform(
-<<<<<<< HEAD
-                b.sum_mole_frac[p], sf_mf, overwrite=False)
-=======
-                b.sum_mole_frac[p], min(sf_mf[p,:].values()))
->>>>>>> a11b084b
+                b.sum_mole_frac[p], min(sf_mf[p, :].values()), overwrite=False)
             iscale.constraint_scaling_transform(
                 b.phase_fraction_constraint[p], sf_flow, overwrite=False)
 
