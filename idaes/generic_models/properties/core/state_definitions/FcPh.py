##############################################################################
# Institute for the Design of Advanced Energy Systems Process Systems
# Engineering Framework (IDAES PSE Framework) Copyright (c) 2018-2020, by the
# software owners: The Regents of the University of California, through
# Lawrence Berkeley National Laboratory,  National Technology & Engineering
# Solutions of Sandia, LLC, Carnegie Mellon University, West Virginia
# University Research Corporation, et al. All rights reserved.
#
# Please see the files COPYRIGHT.txt and LICENSE.txt for full copyright and
# license information, respectively. Both files are also available online
# at the URL "https://github.com/IDAES/idaes-pse".
##############################################################################
"""
Methods for setting up FcPh as the state variables in a generic property
package
"""
from pyomo.environ import \
    Constraint, Expression, NonNegativeReals, Var, units as pyunits

from idaes.core import (MaterialFlowBasis,
                        MaterialBalanceType,
                        EnergyBalanceType)

from idaes.generic_models.properties.core.state_definitions.FTPx import (
    state_initialization)
from .electrolyte_states import \
    define_electrolyte_state, calculate_electrolyte_scaling
from idaes.generic_models.properties.core.generic.utility import \
    get_bounds_from_config
from idaes.core.util.exceptions import ConfigurationError
import idaes.logger as idaeslog
import idaes.core.util.scaling as iscale

# Set up logger
_log = idaeslog.getLogger(__name__)


# TODO : Need a way to get a guess for T during initialization
def set_metadata(b):
    # Need to update metadata so that enth_mol is recorded as being part of the
    # state variables, and to ensure that getattr does not try to build it
    # using the default method.
    b.get_metadata().properties['enth_mol'] = {
        'method': None}


def define_state(b):
    # FTPx formulation always requires a flash, so set flag to True
    # TODO: should have some checking to make sure developers implement this properly
    b.always_flash = True

    # Check that only necessary state_bounds are defined
    expected_keys = ["flow_mol_comp", "enth_mol", "temperature", "pressure"]
    if (b.params.config.state_bounds is not None and
            any(b.params.config.state_bounds.keys()) not in expected_keys):
        for k in b.params.config.state_bounds.keys():
            if k not in expected_keys:
                raise ConfigurationError(
                    "{} - found unexpected state_bounds key {}. Please ensure "
                    "bounds are provided only for expected state variables "
                    "and that you have typed the variable names correctly."
                    .format(b.name, k))

    units = b.params.get_metadata().derived_units
    # Get bounds and initial values from config args
    f_bounds, f_init = get_bounds_from_config(
        b, "flow_mol_comp", units["flow_mole"])
    h_bounds, h_init = get_bounds_from_config(
        b, "enth_mol", units["energy_mole"])
    p_bounds, p_init = get_bounds_from_config(
        b, "pressure", units["pressure"])
    t_bounds, t_init = get_bounds_from_config(
        b, "temperature", units["temperature"])

    # Add state variables
    b.flow_mol_comp = Var(b.component_list,
                          initialize=f_init,
                          domain=NonNegativeReals,
                          bounds=f_bounds,
                          doc='Component molar flowrate',
                          units=units["flow_mole"])
    b.pressure = Var(initialize=p_init,
                     domain=NonNegativeReals,
                     bounds=p_bounds,
                     doc='State pressure',
                     units=units["pressure"])
    b.enth_mol = Var(initialize=h_init,
                     domain=NonNegativeReals,
                     bounds=h_bounds,
                     doc='Mixture molar specific enthalpy',
                     units=units["energy_mole"])

    # Add supporting variables
    b.flow_mol = Expression(expr=sum(b.flow_mol_comp[j]
                                     for j in b.component_list),
                            doc="Total molar flowrate")

    if f_init is None:
        fp_init = None
    else:
        fp_init = f_init / len(b.phase_list)

    b.flow_mol_phase = Var(b.phase_list,
                           initialize=fp_init,
                           domain=NonNegativeReals,
                           bounds=f_bounds,
                           doc='Phase molar flow rates',
                           units=units["flow_mole"])

    b.temperature = Var(initialize=t_init,
                        domain=NonNegativeReals,
                        bounds=t_bounds,
                        doc='Temperature',
                        units=units["temperature"])

    b.mole_frac_comp = Var(b.component_list,
                           bounds=(0, None),
                           initialize=1 / len(b.component_list),
                           doc='Mixture mole fractions',
                           units=None)

    b.mole_frac_phase_comp = Var(
        b.phase_component_set,
        initialize=1/len(b.component_list),
        bounds=(0, None),
        doc='Phase mole fractions',
        units=None)

    def Fpc_expr(b, p, j):
        return b.flow_mol_phase[p] * b.mole_frac_phase_comp[p, j]
    b.flow_mol_phase_comp = Expression(
        b.phase_component_set,
        rule=Fpc_expr,
        doc='Phase-component molar flowrates')

    b.phase_frac = Var(
        b.phase_list,
        initialize=1/len(b.phase_list),
        bounds=(0, None),
        doc='Phase fractions',
        units=None)

    # Add electrolye state vars if required
    # This must occur before adding the enthalpy constraint, as it needs true
    # species mole fractions
    if b.params._electrolyte:
        define_electrolyte_state(b)

    # Add supporting constraints
    def rule_mole_frac_comp(b, j):
        if len(b.component_list) > 1:
            return b.flow_mol_comp[j] == b.mole_frac_comp[j]*sum(
                b.flow_mol_comp[k] for k in b.component_list)
        else:
            return b.mole_frac_comp[j] == 1
    b.mole_frac_comp_eq = Constraint(b.component_list,
                                     rule=rule_mole_frac_comp)

    def rule_enth_mol(b):
        return b.enth_mol == sum(b.enth_mol_phase[p]*b.phase_frac[p]
                                 for p in b.phase_list)
    b.enth_mol_eq = Constraint(rule=rule_enth_mol,
                               doc="Total molar enthalpy mixing rule")

    if len(b.phase_list) == 1:
        def rule_total_mass_balance(b):
            return b.flow_mol_phase[b.phase_list[1]] == b.flow_mol
        b.total_flow_balance = Constraint(rule=rule_total_mass_balance)

        def rule_comp_mass_balance(b, i):
            return b.mole_frac_comp[i] == \
                b.mole_frac_phase_comp[b.phase_list[1], i]
        b.component_flow_balances = Constraint(b.component_list,
                                               rule=rule_comp_mass_balance)

        def rule_phase_frac(b, p):
            return b.phase_frac[p] == 1
        b.phase_fraction_constraint = Constraint(b.phase_list,
                                                 rule=rule_phase_frac)

    elif len(b.phase_list) == 2:
        # For two phase, use Rachford-Rice formulation
        def rule_total_mass_balance(b):
            return sum(b.flow_mol_phase[p] for p in b.phase_list) == \
                b.flow_mol
        b.total_flow_balance = Constraint(rule=rule_total_mass_balance)

        def rule_comp_mass_balance(b, i):
            return b.flow_mol_comp[i] == sum(
                b.flow_mol_phase[p]*b.mole_frac_phase_comp[p, i]
                for p in b.phase_list
                if (p, i) in b.phase_component_set)
        b.component_flow_balances = Constraint(b.component_list,
                                               rule=rule_comp_mass_balance)

        def rule_mole_frac(b):
            return sum(b.mole_frac_phase_comp[b.phase_list[1], i]
                       for i in b.component_list
                       if (b.phase_list[1], i) in b.phase_component_set) -\
                sum(b.mole_frac_phase_comp[b.phase_list[2], i]
                    for i in b.component_list
                    if (b.phase_list[2], i) in b.phase_component_set) == 0
        b.sum_mole_frac = Constraint(rule=rule_mole_frac)

        def rule_phase_frac(b, p):
            return b.phase_frac[p]*b.flow_mol == b.flow_mol_phase[p]
        b.phase_fraction_constraint = Constraint(b.phase_list,
                                                 rule=rule_phase_frac)

    else:
        # Otherwise use a general formulation
        def rule_comp_mass_balance(b, i):
            return b.flow_mol_comp[i] == sum(
                b.flow_mol_phase[p]*b.mole_frac_phase_comp[p, i]
                for p in b.phase_list
                if (p, i) in b.phase_component_set)
        b.component_flow_balances = Constraint(b.component_list,
                                               rule=rule_comp_mass_balance)

        def rule_mole_frac(b, p):
            return sum(b.mole_frac_phase_comp[p, i]
                       for i in b.component_list
                       if (p, i) in b.phase_component_set) == 1
        b.sum_mole_frac = Constraint(b.phase_list,
                                     rule=rule_mole_frac)

        def rule_phase_frac(b, p):
            return b.phase_frac[p]*b.flow_mol == b.flow_mol_phase[p]
        b.phase_fraction_constraint = Constraint(b.phase_list,
                                                 rule=rule_phase_frac)

    # -------------------------------------------------------------------------
    # General Methods
    def get_material_flow_terms_FcPh(p, j):
        """Create material flow terms for control volume."""
        return b.flow_mol_phase_comp[p, j]
    b.get_material_flow_terms = get_material_flow_terms_FcPh

    def get_enthalpy_flow_terms_FcPh(p):
        """Create enthalpy flow terms."""
        # enth_mol_phase probably does not exist when this is created
        # Use try/except to build flow term if not present
        try:
            eflow = b._enthalpy_flow_term
        except AttributeError:
            def rule_eflow(b, p):
                return b.flow_mol_phase[p] * b.enth_mol_phase[p]
            eflow = b._enthalpy_flow_term = Expression(
                b.phase_list, rule=rule_eflow)
        return eflow[p]
    b.get_enthalpy_flow_terms = get_enthalpy_flow_terms_FcPh

    def get_material_density_terms_FcPh(p, j):
        """Create material density terms."""
        # dens_mol_phase probably does not exist when this is created
        # Use try/except to build term if not present
        try:
            mdens = b._material_density_term
        except AttributeError:
            def rule_mdens(b, p, j):
                return b.dens_mol_phase[p] * b.mole_frac_phase_comp[p, j]
            mdens = b._material_density_term = Expression(
                b.phase_component_set, rule=rule_mdens)
        return mdens[p, j]
    b.get_material_density_terms = get_material_density_terms_FcPh

    def get_energy_density_terms_FcPh(p):
        """Create energy density terms."""
        # Density and energy terms probably do not exist when this is created
        # Use try/except to build term if not present
        try:
            edens = b._energy_density_term
        except AttributeError:
            def rule_edens(b, p):
                return b.dens_mol_phase[p] * b.energy_internal_mol_phase[p]
            edens = b._energy_density_term = Expression(
                b.phase_list, rule=rule_edens)
        return edens[p]
    b.get_energy_density_terms = get_energy_density_terms_FcPh

    def default_material_balance_type_FcPh():
        return MaterialBalanceType.componentTotal
    b.default_material_balance_type = default_material_balance_type_FcPh

    def default_energy_balance_type_FcPh():
        return EnergyBalanceType.enthalpyTotal
    b.default_energy_balance_type = default_energy_balance_type_FcPh

    def get_material_flow_basis_FcPh():
        return MaterialFlowBasis.molar
    b.get_material_flow_basis = get_material_flow_basis_FcPh

    def define_state_vars_FcPh():
        """Define state vars."""
        return {"flow_mol_comp": b.flow_mol_comp,
                "enth_mol": b.enth_mol,
                "pressure": b.pressure}
    b.define_state_vars = define_state_vars_FcPh

    def define_display_vars_FcPh():
        """Define display vars."""
        return {"Molar Flowrate": b.flow_mol_comp,
                "Molar Enthalpy": b.enth_mol,
                "Pressure": b.pressure}
    b.define_display_vars = define_display_vars_FcPh


def define_default_scaling_factors(b):
    """
    Method to set default scaling factors for the property package. Scaling
    factors are based on the default initial value for each variable provided
    in the state_bounds config argument.
    """
    # Get bounds and initial values from config args
    units = b.get_metadata().derived_units
    state_bounds = b.config.state_bounds

    if state_bounds is None:
        return

    try:
        f_bounds = state_bounds["flow_mol_comp"]
        if len(f_bounds) == 4:
            f_init = pyunits.convert_value(f_bounds[1],
                                           from_units=f_bounds[3],
                                           to_units=units["flow_mole"])
        else:
            f_init = f_bounds[1]
    except KeyError:
        f_init = 1

    try:
        p_bounds = state_bounds["pressure"]
        if len(p_bounds) == 4:
            p_init = pyunits.convert_value(p_bounds[1],
                                           from_units=p_bounds[3],
                                           to_units=units["pressure"])
        else:
            p_init = p_bounds[1]
    except KeyError:
        p_init = 1

    try:
        h_bounds = state_bounds["enth_mol"]
        if len(h_bounds) == 4:
            h_init = pyunits.convert_value(h_bounds[1],
                                           from_units=h_bounds[3],
                                           to_units=units["energy_mole"])
        else:
            h_init = h_bounds[1]
    except KeyError:
        h_init = 1

    try:
        t_bounds = state_bounds["temperature"]
        if len(t_bounds) == 4:
            t_init = pyunits.convert_value(t_bounds[1],
                                           from_units=t_bounds[3],
                                           to_units=units["temperature"])
        else:
            t_init = t_bounds[1]
    except KeyError:
        t_init = 1

    # Set default scaling factors
    b.set_default_scaling("flow_mol", 1/f_init)
    b.set_default_scaling("flow_mol_phase", 1/f_init)
    b.set_default_scaling("flow_mol_comp", 1/f_init)
    b.set_default_scaling("flow_mol_phase_comp", 1/f_init)
    b.set_default_scaling("pressure", 1/p_init)
    b.set_default_scaling("temperature", 1/t_init)
    b.set_default_scaling("enth_mol", 1/h_init)


def calculate_scaling_factors(b):
    sf_flow = iscale.get_scaling_factor(b.flow_mol, default=1, warning=True)
    sf_h = iscale.get_scaling_factor(b.enth_mol, default=1, warning=True)
    sf_mf = {}
    for i, v in b.mole_frac_phase_comp.items():
        sf_mf[i] = iscale.get_scaling_factor(v, default=1e3, warning=True)

    for j in b.component_list:
        sf_j = iscale.get_scaling_factor(
            b.mole_frac_comp[j], default=1e3, warning=True)
        iscale.constraint_scaling_transform(
            b.mole_frac_comp_eq[j], sf_j, overwrite=False)

    iscale.constraint_scaling_transform(b.enth_mol_eq, sf_h, overwrite=False)

    if len(b.phase_list) == 1:
        iscale.constraint_scaling_transform(
            b.total_flow_balance, sf_flow, overwrite=False)

        for j in b.component_list:
            sf_j = iscale.get_scaling_factor(
                b.mole_frac_comp[j], default=1e3, warning=True)
            iscale.constraint_scaling_transform(
                b.component_flow_balances[j], sf_j, overwrite=False)

        # b.phase_fraction_constraint is well scaled

    elif len(b.phase_list) == 2:
        iscale.constraint_scaling_transform(
            b.total_flow_balance, sf_flow, overwrite=False)

        for j in b.component_list:
            iscale.constraint_scaling_transform(
                b.component_flow_balances[j], sf_flow, overwrite=False)

<<<<<<< HEAD
        iscale.constraint_scaling_transform(
            b.sum_mole_frac, sf_mf, overwrite=False)
=======
        iscale.constraint_scaling_transform(b.sum_mole_frac, min(sf_mf.values()))
>>>>>>> a11b084b

        for p in b.phase_list:
            sf_p = iscale.get_scaling_factor(
                b.phase_frac[p], default=1, warning=True)
            iscale.constraint_scaling_transform(
                b.phase_fraction_constraint[p], sf_p*sf_flow, overwrite=False)

    else:
        for j in b.component_list:
            sf_fc = iscale.get_scaling_factor(
                b.flow_mol_comp[j], default=1, warning=True)
            iscale.constraint_scaling_transform(
                b.component_flow_balances[j], sf_fc, overwrite=False)

        for p in b.phase_list:
            sf_fp = iscale.get_scaling_factor(
                b.flow_mol_phase[p], default=1, warning=True)
            iscale.constraint_scaling_transform(
<<<<<<< HEAD
                b.sum_mole_frac[p], sf_mf, overwrite=False)
=======
                b.sum_mole_frac[p], min(sf_mf[p,:].values()))
>>>>>>> a11b084b
            iscale.constraint_scaling_transform(
                b.phase_fraction_constraint[p], sf_fp, overwrite=False)

    if b.params._electrolyte:
        calculate_electrolyte_scaling(b)


# Inherit state_initialization from FTPX form, as the process is the same


do_not_initialize = []


class FcPh(object):
    set_metadata = set_metadata
    define_state = define_state
    state_initialization = state_initialization
    do_not_initialize = do_not_initialize
    define_default_scaling_factors = define_default_scaling_factors
    calculate_scaling_factors = calculate_scaling_factors<|MERGE_RESOLUTION|>--- conflicted
+++ resolved
@@ -407,12 +407,8 @@
             iscale.constraint_scaling_transform(
                 b.component_flow_balances[j], sf_flow, overwrite=False)
 
-<<<<<<< HEAD
         iscale.constraint_scaling_transform(
-            b.sum_mole_frac, sf_mf, overwrite=False)
-=======
-        iscale.constraint_scaling_transform(b.sum_mole_frac, min(sf_mf.values()))
->>>>>>> a11b084b
+            b.sum_mole_frac, min(sf_mf.values()), overwrite=False)
 
         for p in b.phase_list:
             sf_p = iscale.get_scaling_factor(
@@ -431,11 +427,7 @@
             sf_fp = iscale.get_scaling_factor(
                 b.flow_mol_phase[p], default=1, warning=True)
             iscale.constraint_scaling_transform(
-<<<<<<< HEAD
-                b.sum_mole_frac[p], sf_mf, overwrite=False)
-=======
-                b.sum_mole_frac[p], min(sf_mf[p,:].values()))
->>>>>>> a11b084b
+                b.sum_mole_frac[p], min(sf_mf[p, :].values()), overwrite=False)
             iscale.constraint_scaling_transform(
                 b.phase_fraction_constraint[p], sf_fp, overwrite=False)
 
