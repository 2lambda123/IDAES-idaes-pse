<!doctype html>
<html>
<title>IDAES Model Solver</title>
<!DOCTYPE HTML>
<head>
    <meta http-equiv="cache-control" content="no-cache" />
    <script src="http://ajax.googleapis.com/ajax/libs/jquery/1.11.2/jquery.min.js"></script>
    <script src="//code.jquery.com/jquery-1.10.2.js"></script>
    <script src="//code.jquery.com/ui/1.11.2/jquery-ui.js"></script>
    <script type="text/javascript" charset="utf-8">
        $(function() {
            var form = $('form');
            $('#sliderInput').on('change mouseup', function(){
                $.ajax({
                    type: "POST",
                    url: form.action,
                    data: $(this).serialize(),
                    success: function(data){
                        $('#data').html(data); // reloads the HTML (but not the JS!)
<<<<<<< HEAD
                        init();
=======
						            init();
>>>>>>> f4e94626
                    }
                }).done(function(res){
                    //do something with the response from the server
                });
            });
        });
        
        var oldSliderVal = -1;

        function init()
        {
            var bubble = document.getElementById('bubble');
            var sliderInput = document.getElementById('sliderInput');

            var zoom_in_button = document.getElementById('z_in');
            var zoom_out_button = document.getElementById('z_out');

            sliderInput.addEventListener('mousemove', moveBubble);
            sliderInput.addEventListener('mousedown', show);
            sliderInput.addEventListener('mouseup', hide);
<<<<<<< HEAD
            
            zoom_in_button.addEventListener('mouseup', zoom_in);
            zoom_out_button.addEventListener('mouseup', zoom_out);
=======
			
			      zoom_in_button.addEventListener('mouseup', zoom_in);
			      zoom_out_button.addEventListener('mouseup', zoom_out);
            sliderInput.addEventListener('mousemove', moveBubble);
            sliderInput.addEventListener('mousedown', show);
            sliderInput.addEventListener('mouseup', hide);
>>>>>>> f4e94626
        }   

        var show = function(e)
        {
            bubble.style.left = e.clientX-(bubble.offsetWidth/2)+'px';  
            bubble.style.opacity = '1';
        }

        var hide = function()
        {
            bubble.style.opacity = '0';
        }
<<<<<<< HEAD
=======

>>>>>>> f4e94626
        var moveBubble = function(e)
        {
            if(oldSliderVal !== '0' && oldSliderVal !== '100')
            { 
                bubble.style.left = e.clientX-(bubble.offsetWidth/2)+'px';        
            }
            var sliderVal = sliderInput.value
            bubble.innerHTML = {{ slider_labels | safe }}[sliderVal];
            oldSliderVal = sliderVal;
        }

        var zoom_in = function(e)
        {
            //debug.innerHTML = 'in';
            raw_im.width = raw_im.width * 1.25;
            modeled_im.width = modeled_im.width * 1.25;
        }
        
        var zoom_out = function(e)
        {
            //debug.innerHTML = 'out';
            raw_im.width = raw_im.width * 0.8;
            modeled_im.width = modeled_im.width * 0.8;
        }
        
        // effectively a pair of mutex(?) locks to prevent stalling during scrolling, 
        // particularly via mousewheel
        var scrolling_from_left = false;
        var scrolling_from_right = false;
        
        function SyncScrollLeft() {
            if (!scrolling_from_left) {
                scrolling_from_right = true;
                leftpane.scrollTop = rightpane.scrollTop;
                leftpane.scrollLeft = rightpane.scrollLeft;
                //debug.innerHTML = "rightpane";
            }
            scrolling_from_left = false;
        }
        
        function SyncScrollRight() {
            if (!scrolling_from_right) {
                scrolling_from_left = true;
                rightpane.scrollTop = leftpane.scrollTop;
                rightpane.scrollLeft = leftpane.scrollLeft;
                //debug.innerHTML = "leftpane";
            }
            scrolling_from_right = false;
        }
        
    </script>
</head>
<body>
    <div id=data>
        <h2>{{ date }}</h2>
        <body onload="init()">
            <input id="sliderInput" name="date_slider" type="range" min="0" max="{{ range }}" value="{{ slider_value }}" ng-model="cellphoneSelectedRange">

            <div id="bubble" style="position: absolute; top: 6px; width: 200px; height:20px; pointer-events: none; opacity: 0;">
            </div>
            <div id="debug"></div>
            <button class="zoom" id="z_in" type="button">Zoom In</button>
            <button class="zoom" id="z_out" type="button">Zoom Out</button>
            
        </body>
        <div class="row">
            <div class="column" id="leftpane" onscroll="SyncScrollRight()">
                <img id="raw_im" src="{{ raw_img }}"> 
            </div>
            
            <div class="column" id="rightpane" onscroll="SyncScrollLeft()">
                <img id="modeled_im" src="{{ modeled_img }}">
            </div>
        </div>
</body>
</html>
<link href="{{ url_for('static', filename='css/style.css') }}" rel="stylesheet">
<|MERGE_RESOLUTION|>--- conflicted
+++ resolved
@@ -17,11 +17,7 @@
                     data: $(this).serialize(),
                     success: function(data){
                         $('#data').html(data); // reloads the HTML (but not the JS!)
-<<<<<<< HEAD
                         init();
-=======
-						            init();
->>>>>>> f4e94626
                     }
                 }).done(function(res){
                     //do something with the response from the server
@@ -42,18 +38,9 @@
             sliderInput.addEventListener('mousemove', moveBubble);
             sliderInput.addEventListener('mousedown', show);
             sliderInput.addEventListener('mouseup', hide);
-<<<<<<< HEAD
             
             zoom_in_button.addEventListener('mouseup', zoom_in);
             zoom_out_button.addEventListener('mouseup', zoom_out);
-=======
-			
-			      zoom_in_button.addEventListener('mouseup', zoom_in);
-			      zoom_out_button.addEventListener('mouseup', zoom_out);
-            sliderInput.addEventListener('mousemove', moveBubble);
-            sliderInput.addEventListener('mousedown', show);
-            sliderInput.addEventListener('mouseup', hide);
->>>>>>> f4e94626
         }   
 
         var show = function(e)
@@ -66,10 +53,7 @@
         {
             bubble.style.opacity = '0';
         }
-<<<<<<< HEAD
-=======
 
->>>>>>> f4e94626
         var moveBubble = function(e)
         {
             if(oldSliderVal !== '0' && oldSliderVal !== '100')
@@ -146,4 +130,4 @@
         </div>
 </body>
 </html>
-<link href="{{ url_for('static', filename='css/style.css') }}" rel="stylesheet">
+<link href="{{ url_for('static', filename='css/style.css') }}" rel="stylesheet">